module Xcodeproj
  class Project
    module Object

      # Represents a target.
      #
      class PBXNativeTarget < AbstractObject

        # @return [String] The name of the Target.
        #
        attribute :name, String

        # @return [XCConfigurationList] the list of the build configurations of
        #   the target. This list commonly include two configurations `Debug`
        #   and `Release`.
        #
        has_one :build_configuration_list, XCConfigurationList

        # @return [PBXBuildRule] the build phases of the target.
        #
        # @note Apparently only PBXCopyFilesBuildPhase and
        #   PBXShellScriptBuildPhase can appear multiple times in a target.
        #
        has_many :build_phases, AbstractBuildPhase

        # @return [PBXBuildRule] the build rules of this target.
        #
        has_many :build_rules, PBXBuildRule

        # @return [PBXNativeTarget] the targets necessary to build this target.
        #
        has_many :dependencies, PBXTargetDependency

        # @return [String] the name of the build product.
        #
        attribute :product_name, String

        # @return [String] the build product type identifier.
        #
        attribute :product_type, String, 'com.apple.product-type.library.static'

        # @return [PBXFileReference] the reference to the product file.
        #
        has_one :product_reference, PBXFileReference

        # @return [String] the install path of the product.
        #
        attribute :product_install_path, String

        ## CONVENIENCE METHODS #################################################

        # @!group Convenience methods

        # @return [ObjectList<XCBuildConfiguration>] the build
        #   configurations of the target.
        #
        def build_configurations
          build_configuration_list.build_configurations
        end

        # @return [Hash] the build settings of the build configuration with the
        #   given name.
        #
        # @param [String] build_configuration_name
        #   the name of a build configuration.
        #
        def build_settings(build_configuration_name)
          build_configuration_list.build_settings(build_configuration_name)
        end

        # Adds source files to the target.
        #
        # @param [Array<PBXFileReference>] file_references
        #   The files references of the source files that should be added to
        #   the target.
        #
        # @param [Hash{String=>String}] compiler_flags
        #   The compiler flags for the source files.
        #
        # @return [void]
        #
        def add_file_references(file_references, compiler_flags = {})
          file_references.each do |file|
            build_file = project.new(PBXBuildFile)
            build_file.file_ref = file

            extension = File.extname(file.path)
            header_extensions = %w| .h .hpp |
            if (header_extensions.include?(extension))
              build_file.settings = { 'ATTRIBUTES' => ["Public"] }
              phase = headers_build_phase
              phase.files << build_file
            else
              build_file.settings = { 'COMPILER_FLAGS' => compiler_flags } if compiler_flags && !compiler_flags.empty?
              source_build_phase.files << build_file
            end
          end
        end


        # @!group Accessing build phases

        # Finds or creates the headers build phase of the target.
        #
        # @note A target should have only one headers build phase.
        #
        # @return [PBXHeadersBuildPhase] the headers build phase.
        #
        def headers_build_phase
          unless @headers_build_phase
            headers_build_phase = build_phases.find { |bp| bp.class == PBXHeadersBuildPhase }
            unless headers_build_phase
              # Working around a bug in Xcode 4.2 betas, remove this once the
              # Xcode bug is fixed:
              # https://github.com/alloy/cocoapods/issues/13
              # phase = copy_header_phase || headers_build_phases.first
              headers_build_phase = project.new(PBXHeadersBuildPhase)
              build_phases << headers_build_phase
            end
            @headers_build_phase = headers_build_phase
          end
          @headers_build_phase
        end

        # Finds or creates the source build phase of the target.
        #
        # @note A target should have only one source build phase.
        #
        # @return [PBXSourcesBuildPhase] the source build phase.
        #
        def source_build_phase
          unless @source_build_phase
            source_build_phase = build_phases.find { |bp| bp.class == PBXSourcesBuildPhase }
            unless source_build_phase
              source_build_phase = project.new(PBXSourcesBuildPhase)
              build_phases << source_build_phase
            end
            @source_build_phase = source_build_phase
          end
          @source_build_phase
        end

        # Finds or creates the frameworks build phase of the target.
        #
        # @note A target should have only one frameworks build phase.
        #
        # @return [PBXFrameworksBuildPhase] the frameworks build phase.
        #
        def frameworks_build_phase
          bp = build_phases.find { |bp| bp.class == PBXFrameworksBuildPhase }
          unless bp
            bp = project.new(PBXFrameworksBuildPhase)
            build_phases << bp
          end
          bp
        end

        # Finds or creates the resources build phase of the target.
        #
        # @note A target should have only one resources build phase.
        #
        # @return [PBXResourcesBuildPhase] the resources build phase.
        #
        def resources_build_phase
          bp = build_phases.find { |bp| bp.class == PBXResourcesBuildPhase }
          unless bp
            bp = project.new(PBXResourcesBuildPhase)
            build_phases << bp
          end
          bp
        end

        # @return [Array<PBXCopyFilesBuildPhase>]
        #   the copy files build phases of the target.
        #
        def copy_files_build_phases
          build_phases.find { |bp| bp.class == PBXCopyFilesBuildPhase }
        end

<<<<<<< HEAD
        # @return [Array<PBXShellScriptBuildPhase>]
        #   the copy files build phases of the target.
        #
        def shell_script_build_phases
          build_phases.find { |bp| bp.class == PBXShellScriptBuildPhase }
=======
            file = (files + new_files).find { |file| file.path == path.to_s } || @project.files.new('path' => path.to_s)
            build_file = file.build_files.new
            if (path.extname == '.h' || path.extname == '.hpp' || path.extname == '.hh')
              build_file.settings = { 'ATTRIBUTES' => ["Public"] }
              # Working around a bug in Xcode 4.2 betas, remove this once the Xcode bug is fixed:
              # https://github.com/alloy/cocoapods/issues/13
              #phase = copy_header_phase || headers_build_phases.first
              phase = copy_header_phase || copy_files_build_phases.first
              phase.build_files << build_file
            else
              build_file.settings = { 'COMPILER_FLAGS' => compiler_flags } if compiler_flags && !compiler_flags.empty?
              source_build_phases.first.build_files << build_file
            end
            new_files << file
          end
          new_files
>>>>>>> bcc376ca
        end


        # @!group Creating build phases

        # Creates a new copy files build phase.
        #
        # @param [String] name
        #   an optional name for the pahse.
        #
        # @return [PBXCopyFilesBuildPhase] the new phase.
        #
        def new_copy_files_build_phase(name = nil)
          phase = project.new(PBXCopyFilesBuildPhase)
          build_phases << phase
          phase
        end

        # Creates a new shell script build phase.
        #
        # @param (see #new_copy_files_build_phase)
        #
        # @return [PBXShellScriptBuildPhase] the new phase.
        #
        def new_shell_script_build_phase(name = nil)
          phase = project.new(PBXShellScriptBuildPhase)
          build_phases << phase
          phase
        end
      end
    end
  end
end<|MERGE_RESOLUTION|>--- conflicted
+++ resolved
@@ -85,7 +85,7 @@
             build_file.file_ref = file
 
             extension = File.extname(file.path)
-            header_extensions = %w| .h .hpp |
+            header_extensions = Constants.HEADER_FILES_EXTENSIONS
             if (header_extensions.include?(extension))
               build_file.settings = { 'ATTRIBUTES' => ["Public"] }
               phase = headers_build_phase
@@ -177,30 +177,11 @@
           build_phases.find { |bp| bp.class == PBXCopyFilesBuildPhase }
         end
 
-<<<<<<< HEAD
         # @return [Array<PBXShellScriptBuildPhase>]
         #   the copy files build phases of the target.
         #
         def shell_script_build_phases
           build_phases.find { |bp| bp.class == PBXShellScriptBuildPhase }
-=======
-            file = (files + new_files).find { |file| file.path == path.to_s } || @project.files.new('path' => path.to_s)
-            build_file = file.build_files.new
-            if (path.extname == '.h' || path.extname == '.hpp' || path.extname == '.hh')
-              build_file.settings = { 'ATTRIBUTES' => ["Public"] }
-              # Working around a bug in Xcode 4.2 betas, remove this once the Xcode bug is fixed:
-              # https://github.com/alloy/cocoapods/issues/13
-              #phase = copy_header_phase || headers_build_phases.first
-              phase = copy_header_phase || copy_files_build_phases.first
-              phase.build_files << build_file
-            else
-              build_file.settings = { 'COMPILER_FLAGS' => compiler_flags } if compiler_flags && !compiler_flags.empty?
-              source_build_phases.first.build_files << build_file
-            end
-            new_files << file
-          end
-          new_files
->>>>>>> bcc376ca
         end
 
 
