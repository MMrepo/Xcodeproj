--- conflicted
+++ resolved
@@ -7,558 +7,6 @@
 
 module Xcodeproj
   class Project
-<<<<<<< HEAD
-=======
-    class PBXObject
-      class AssociationReflection
-        def initialize(name, options)
-          @name, @options = name.to_s, options
-        end
-
-        attr_reader :name, :options
-
-        def klass
-          @options[:class] ||= begin
-            name = "PBX#{@name.classify}"
-            name = "XC#{@name.classify}" unless Project.const_defined?(name)
-            Project.const_get(name)
-          end
-        end
-
-        def inverse
-          klass.reflection(@options[:inverse_of])
-        end
-
-        def inverse?
-          !!@options[:inverse_of]
-        end
-
-        def singular_name
-          @options[:singular_name] || @name.singularize
-        end
-
-        def singular_getter
-          singular_name
-        end
-
-        def singular_setter
-          "#{singular_name}="
-        end
-
-        def plural_name
-          @name.pluralize
-        end
-
-        def plural_getter
-          plural_name
-        end
-
-        def plural_setter
-          "#{plural_name}="
-        end
-
-        def uuid_attribute
-          @options[:uuid] || @name
-        end
-
-        def uuid_method_name
-          (@options[:uuid] || @options[:uuids] || "#{singular_name}Reference").to_s.singularize
-        end
-
-        def uuid_getter
-          uuid_method_name
-        end
-
-        def uuid_setter
-          "#{uuid_method_name}="
-        end
-
-        def uuids_method_name
-          uuid_method_name.pluralize
-        end
-
-        def uuids_getter
-          uuids_method_name
-        end
-
-        def uuids_setter
-          "#{uuids_method_name}="
-        end
-      end
-
-      def self.reflections
-        @reflections ||= []
-      end
-
-      def self.create_reflection(name, options)
-        (reflections << AssociationReflection.new(name, options)).last
-      end
-
-      def self.reflection(name)
-        reflections.find { |r| r.name.to_s == name.to_s }
-      end
-
-      def self.attribute(attribute_name, accessor_name = nil)
-        attribute_name = attribute_name.to_s
-        name = (accessor_name || attribute_name).to_s
-        define_method(name) { @attributes[attribute_name] }
-        define_method("#{name}=") { |value| @attributes[attribute_name] = value }
-      end
-
-      def self.attributes(*names)
-        names.each { |name| attribute(name) }
-      end
-
-      def self.has_many(plural_attr_name, options = {}, &block)
-        reflection = create_reflection(plural_attr_name, options)
-        if reflection.inverse?
-          define_method(reflection.name) do
-            scoped = @project.objects.select_by_class(reflection.klass).select do |object|
-              object.send(reflection.inverse.uuid_getter) == self.uuid
-            end
-            PBXObjectList.new(reflection.klass, @project, scoped) do |object|
-              object.send(reflection.inverse.uuid_setter, self.uuid)
-            end
-          end
-        else
-          attribute(reflection.name, reflection.uuids_getter)
-          define_method(reflection.name) do
-            uuids = send(reflection.uuids_getter)
-            if block
-              # Evaluate the block, which was specified at the class level, in
-              # the instance’s context.
-              list_by_class(uuids, reflection.klass) do |object|
-                instance_exec(object, &block)
-              end
-            else
-              list_by_class(uuids, reflection.klass)
-            end
-          end
-          define_method(reflection.plural_setter) do |objects|
-            send(reflection.uuids_setter, objects.map(&:uuid))
-          end
-        end
-      end
-
-      def self.has_one(singular_attr_name, options = {})
-        reflection = create_reflection(singular_attr_name, options)
-        if reflection.inverse?
-          define_method(reflection.name) do
-            # Loop over all objects of the class and find the one that includes
-            # this object in the specified uuid list.
-            @project.objects.select_by_class(reflection.klass).find do |object|
-              object.send(reflection.inverse.uuids_getter).include?(self.uuid)
-            end
-          end
-          define_method(reflection.singular_setter) do |object|
-            # Remove this object from the uuid list of the target
-            # that this object was associated to.
-            if previous = send(reflection.name)
-              previous.send(reflection.inverse.uuids_getter).delete(self.uuid)
-            end
-            # Now assign this object to the new object
-            object.send(reflection.inverse.uuids_getter) << self.uuid if object
-          end
-        else
-          attribute(reflection.uuid_attribute, reflection.uuid_getter)
-          define_method(reflection.name) do
-            @project.objects[send(reflection.uuid_getter)]
-          end
-          define_method(reflection.singular_setter) do |object|
-            send(reflection.uuid_setter, object.uuid)
-          end
-        end
-      end
-
-      def self.isa
-        @isa ||= name.split('::').last
-      end
-
-      attr_reader :uuid, :attributes
-      attributes :isa, :name
-
-      def initialize(project, uuid, attributes)
-        @project, @attributes = project, attributes
-        unless uuid
-          # Add new objects to the main hash with a unique UUID
-          begin; uuid = generate_uuid; end while @project.objects_hash.has_key?(uuid)
-          @project.objects_hash[uuid] = @attributes
-        end
-        @uuid = uuid
-        self.isa ||= self.class.isa
-      end
-
-      def ==(other)
-        other.is_a?(PBXObject) && self.uuid == other.uuid
-      end
-
-      def inspect
-        "#<#{isa} UUID: `#{uuid}', name: `#{name}'>"
-      end
-
-      private
-
-      def generate_uuid
-        Xcodeproj.generate_uuid
-      end
-
-      def list_by_class(uuids, klass, scoped = nil, &block)
-        unless scoped
-          scoped = uuids.map { |uuid| @project.objects[uuid] }.select { |o| o.is_a?(klass) }
-        end
-        if block
-          PBXObjectList.new(klass, @project, scoped, &block)
-        else
-          PBXObjectList.new(klass, @project, scoped) do |object|
-            # Add the uuid of a newly created object to the uuids list
-            uuids << object.uuid
-          end
-        end
-      end
-    end
-
-    # Missing constants that begin with either `PBX' or `XC' are assumed to be
-    # valid classes in a Xcode project. A new PBXObject subclass is created
-    # for the constant and returned.
-    def self.const_missing(name)
-      if name.to_s =~ /^(PBX|XC)/
-        klass = Class.new(PBXObject)
-        const_set(name, klass)
-        klass
-      else
-        super
-      end
-    end
-
-    class PBXFileReference < PBXObject
-      attributes :path, :sourceTree, :explicitFileType, :lastKnownFileType, :includeInIndex
-      has_many :buildFiles, :inverse_of => :file
-      has_one :group, :inverse_of => :children
-
-      def self.new_static_library(project, productName)
-        new(project, nil, {
-          "path"             => "lib#{productName}.a",
-          "includeInIndex"   => "0", # no idea what this is
-          "sourceTree"       => "BUILT_PRODUCTS_DIR",
-        })
-      end
-
-      def initialize(project, uuid, attributes)
-        is_new = uuid.nil?
-        super
-        self.path = path if path # sets default name
-        self.sourceTree ||= 'SOURCE_ROOT'
-        if is_new
-          @project.main_group.children << self
-        end
-        set_default_file_type!
-      end
-
-      alias_method :_path=, :path=
-      def path=(path)
-        self._path = path
-        self.name ||= pathname.basename.to_s
-        path
-      end
-
-      def pathname
-        Pathname.new(path)
-      end
-      
-      def set_default_file_type!
-        return if explicitFileType || lastKnownFileType
-        case path
-        when /\.a$/
-          self.explicitFileType = 'archive.ar'
-        when /\.framework$/
-          self.lastKnownFileType = 'wrapper.framework'
-        when /\.xcconfig$/
-          self.lastKnownFileType = 'text.xcconfig'
-        end
-      end
-    end
-
-    class PBXGroup < PBXObject
-      attributes :sourceTree
-
-      has_many :children, :class => PBXFileReference do |object|
-        if object.is_a?(Xcodeproj::Project::PBXFileReference)
-          # Associating the file to this group through the inverse
-          # association will also remove it from the group it was in.
-          object.group = self
-        else
-          # TODO What objects can actually be in a group and don't they
-          # all need the above treatment.
-          childReferences << object.uuid
-        end
-      end
-
-      def initialize(*)
-        super
-        self.sourceTree ||= '<group>'
-        self.childReferences ||= []
-      end
-
-      def files
-        list_by_class(childReferences, Xcodeproj::Project::PBXFileReference) do |file|
-          file.group = self
-        end
-      end
-      
-      def create_file(path)
-        files.new("path" => path)
-      end
-      
-      def file_with_path(path)
-        files.find { |f| f.path == path }
-      end
-
-      def source_files
-        files = self.files.reject { |file| file.buildFiles.empty? }
-        list_by_class(childReferences, Xcodeproj::Project::PBXFileReference, files) do |file|
-          file.group = self
-        end
-      end
-
-      def groups
-        list_by_class(childReferences, Xcodeproj::Project::PBXGroup)
-      end
-      
-      def create_group(name)
-        groups.new("name" => name)
-      end
-
-      def <<(child)
-        children << child
-      end
-    end
-
-    class PBXBuildFile < PBXObject
-      attributes :settings
-      has_one :file, :uuid => :fileRef
-    end
-
-    class PBXBuildPhase < PBXObject
-      # TODO rename this to buildFiles and add a files :through => :buildFiles shortcut
-      has_many :files, :class => PBXBuildFile
-
-      attributes :buildActionMask, :runOnlyForDeploymentPostprocessing
-
-      def initialize(*)
-        super
-        self.fileReferences ||= []
-        # These are always the same, no idea what they are.
-        self.buildActionMask ||= "2147483647"
-        self.runOnlyForDeploymentPostprocessing ||= "0"
-      end
-    end
-
-    class PBXCopyFilesBuildPhase < PBXBuildPhase
-      attributes :dstPath, :dstSubfolderSpec
-
-      def initialize(*)
-        super
-        self.dstSubfolderSpec ||= "16"
-      end
-    end
-
-    class PBXSourcesBuildPhase < PBXBuildPhase;     end
-    class PBXFrameworksBuildPhase < PBXBuildPhase;  end
-    class PBXShellScriptBuildPhase < PBXBuildPhase
-      attribute :shellScript
-    end
-
-    class PBXNativeTarget < PBXObject
-      STATIC_LIBRARY = 'com.apple.product-type.library.static'
-
-      attributes :productName, :productType
-
-      has_many :buildPhases
-      has_many :dependencies # TODO :class => ?
-      has_many :buildRules # TODO :class => ?
-      has_one :buildConfigurationList
-      has_one :product, :uuid => :productReference
-
-      def self.new_static_library(project, productName)
-        # TODO should probably switch the uuid and attributes argument
-        target = new(project, nil, 'productType' => STATIC_LIBRARY, 'productName' => productName)
-        target.product = project.files.new_static_library(productName)
-        products = project.groups.find { |g| g.name == 'Products' }
-        products ||= project.groups.new({ 'name' => 'Products'})
-        products.children << target.product
-        target.buildPhases.add(PBXSourcesBuildPhase)
-
-        buildPhase = target.buildPhases.add(PBXFrameworksBuildPhase)
-        frameworks = project.groups.find { |g| g.name == 'Frameworks' }
-        frameworks ||= project.groups.new({ 'name' => 'Frameworks'})
-        frameworks.files.each do |framework|
-          buildPhase.files << framework.buildFiles.new
-        end
-
-        target.buildPhases.add(PBXCopyFilesBuildPhase, 'dstPath' => '$(PRODUCT_NAME)')
-        target
-      end
-
-      # You need to specify a product. For a static library you can use
-      # PBXFileReference.new_static_library.
-      def initialize(project, *)
-        super
-        self.name ||= productName
-        self.buildRuleReferences  ||= []
-        self.dependencyReferences ||= []
-        self.buildPhaseReferences ||= []
-
-        unless buildConfigurationList
-          self.buildConfigurationList = project.objects.add(XCConfigurationList)
-          # TODO or should this happen in buildConfigurationList?
-          buildConfigurationList.buildConfigurations.new('name' => 'Debug')
-          buildConfigurationList.buildConfigurations.new('name' => 'Release')
-        end
-      end
-
-      alias_method :_product=, :product=
-      def product=(product)
-        self._product = product
-        product.group = @project.products
-      end
-
-      def buildConfigurations
-        buildConfigurationList.buildConfigurations
-      end
-
-      def source_build_phases
-        buildPhases.select_by_class(PBXSourcesBuildPhase)
-      end
-
-      def copy_files_build_phases
-        buildPhases.select_by_class(PBXCopyFilesBuildPhase)
-      end
-
-      def frameworks_build_phases
-        buildPhases.select_by_class(PBXFrameworksBuildPhase)
-      end
-
-      # Finds an existing file reference or creates a new one.
-      def add_source_file(path, copy_header_phase = nil, compiler_flags = nil)
-        file = @project.files.find { |file| file.path == path.to_s } || @project.files.new('path' => path.to_s)
-        buildFile = file.buildFiles.new
-        if path.extname == '.h'
-          buildFile.settings = { 'ATTRIBUTES' => ["Public"] }
-          # Working around a bug in Xcode 4.2 betas, remove this once the Xcode bug is fixed:
-          # https://github.com/alloy/cocoapods/issues/13
-          #phase = copy_header_phase || headers_build_phases.first
-          phase = copy_header_phase || copy_files_build_phases.first
-          phase.files << buildFile
-        else
-          buildFile.settings = { 'COMPILER_FLAGS' => compiler_flags } if compiler_flags
-          source_build_phases.first.files << buildFile
-        end
-        file
-      end
-    end
-
-    class XCBuildConfiguration < PBXObject
-      attribute :buildSettings
-      has_one :baseConfiguration, :uuid => :baseConfigurationReference
-
-      def initialize(*)
-        super
-        # TODO These are from an iOS static library, need to check if it works for any product type
-        self.buildSettings = {
-          'DSTROOT'                      => '/tmp/xcodeproj.dst',
-          'GCC_PRECOMPILE_PREFIX_HEADER' => 'YES',
-          'GCC_VERSION'                  => 'com.apple.compilers.llvm.clang.1_0',
-          'PRODUCT_NAME'                 => '$(TARGET_NAME)',
-          'SKIP_INSTALL'                 => 'YES',
-        }.merge(buildSettings || {})
-      end
-    end
-
-    class XCConfigurationList < PBXObject
-      has_many :buildConfigurations
-
-      def initialize(*)
-        super
-        self.buildConfigurationReferences ||= []
-      end
-    end
-
-    class PBXProject < PBXObject
-      has_many :targets, :class => PBXNativeTarget
-      has_one :products, :singular_name => :products, :uuid => :productRefGroup, :class => PBXGroup
-    end
-
-    class PBXObjectList
-      include Enumerable
-
-      def initialize(represented_class, project, scoped, &new_object_callback)
-        @represented_class = represented_class
-        @project           = project
-        @scoped_hash       = scoped.is_a?(Array) ? scoped.inject({}) { |h, o| h[o.uuid] = o.attributes; h } : scoped
-        @callback          = new_object_callback
-      end
-
-      def empty?
-        @scoped_hash.empty?
-      end
-
-      def [](uuid)
-        if hash = @scoped_hash[uuid]
-          Project.const_get(hash['isa']).new(@project, uuid, hash)
-        end
-      end
-
-      def add(klass, hash = {})
-        object = klass.new(@project, nil, hash)
-        @callback.call(object) if @callback
-        object
-      end
-
-      def new(hash = {})
-        add(@represented_class, hash)
-      end
-
-      def <<(object)
-        @callback.call(object) if @callback
-      end
-
-      def each
-        @scoped_hash.keys.each do |uuid|
-          yield self[uuid]
-        end
-      end
-
-      def ==(other)
-        self.to_a == other.to_a
-      end
-
-      def first
-        to_a.first
-      end
-
-      def last
-        to_a.last
-      end
-
-      def inspect
-        "<PBXObjectList: #{map(&:inspect)}>"
-      end
-      
-      def object_named(name)
-        find { |o| o.name == name }
-      end
-
-      # Only makes sense on lists that contain mixed classes.
-      def select_by_class(klass)
-        scoped = Hash[*@scoped_hash.select { |_, attr| attr['isa'] == klass.isa }.flatten]
-        PBXObjectList.new(klass, @project, scoped) do |object|
-          # Objects added to the subselection should still use the same
-          # callback as this list.
-          self << object
-        end
-      end
->>>>>>> fc2a3c01
-
     module Object
       class PBXProject < PBXObject
         has_many :targets, :class => PBXNativeTarget
@@ -613,6 +61,10 @@
 
     def groups
       objects.select_by_class(Object::PBXGroup)
+    end
+    
+    def group(name)
+      groups.object_named(name)
     end
     
     def main_group
