--- conflicted
+++ resolved
@@ -1,4 +1,3 @@
-<<<<<<< HEAD
 ## Master
 
 ###### Breaking
@@ -35,15 +34,10 @@
 
 * [PBXGroup] Added `#recursive_children_groups`  
   [@irrationalfab](https://github.com/irrationalfab)
-=======
 
-## Master
+* Added default build settings to new projects according to Xcode defaults.  
+  [@irrationalfab](https://github.com/irrationalfab)
 
-###### Enhancements
-
-* Added default build settings to new projects according to Xcode defaults.
-
->>>>>>> 99a6de20
 
 ## 0.11.1
 
