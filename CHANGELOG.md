# Xcodeproj Changelog

## Master

##### Enhancements

<<<<<<< HEAD
* None.  
=======
* Add test target and extension target helpers to `PBXNativeTarget`.  
  [Samuel Giddins](https://github.com/segiddins)
>>>>>>> cd03f259

##### Bug Fixes

* None.  


## 1.0.0 (2016-05-10)

##### Enhancements

* Support for UI test bundles.  
  [Boris Bügling](https://github.com/neonichu)
  [#372](https://github.com/CocoaPods/Xcodeproj/pull/372)

##### Bug Fixes

* None.  


## 1.0.0.rc.2 (2016-05-04)

##### Enhancements

* Update constants for Xcode 7.3.  
  [Samuel Giddins](https://github.com/segiddins)
  [#370](https://github.com/CocoaPods/Xcodeproj/issues/370)

##### Bug Fixes

* Support initializing a workspace that is missing a
  `contents.xcworkspacedir`.  
  [Roger Hu](https://github.com/rogerhu)
  [CocoaPods#4998](https://github.com/CocoaPods/CocoaPods/issues/4998)


## 1.0.0.rc.1 (2016-04-30)

##### Enhancements

* None.  

##### Bug Fixes

* None.  


## 1.0.0.beta.4 (2016-04-14)

##### Enhancements

* Add support for `outputFilesCompilerFlags` in a custom `PBXBuildRule`.  
  [Samuel Giddins](https://github.com/segiddins)
  [#362](https://github.com/CocoaPods/Xcodeproj/issues/362)

##### Bug Fixes

* Improve the error when attempting to get the absolute path for a workspace
  file reference of `developer` type.  
  [Samuel Giddins](https://github.com/segiddins)
  [CocoaPods#5107](https://github.com/CocoaPods/CocoaPods/issues/5107)


## 1.0.0.beta.3 (2016-02-24)

##### Bug Fixes

* Fix ASCII .xcodeproj serialization with Xcode 7.3.  
  [Boris Bügling](https://github.com/neonichu)
  [#356](https://github.com/CocoaPods/Xcodeproj/pull/356)

* Ensure that new targets have the right build settings for custom build
  configurations.  
  [Samuel Giddins](https://github.com/segiddins)
  [#354](https://github.com/CocoaPods/Xcodeproj/issues/354)


## 1.0.0.beta.2 (2015-12-30)

##### Bug Fixes

* Depend upon CLAide 1.0.  
  [Samuel Giddins](https://github.com/segiddins)


## 1.0.0.beta.1 (2015-12-30)

##### Enhancements

* Add accessors for working with Environment Variables in `.xcscheme` files.  
  [Justin Martin](https://github.com/justinseanmartin)
  [#326](https://github.com/CocoaPods/Xcodeproj/pull/326)

* Add method to create new variant groups (groups for localized versions of
  the same file).  
  [Tim Bodeit](https://github.com/timbodeit)
  [#315](https://github.com/CocoaPods/Xcodeproj/pull/315)

* Added target type for TV application extensions.  
  [Boris Bügling](https://github.com/neonichu)
  [#318](https://github.com/CocoaPods/Xcodeproj/pull/318)

* Added .hxx to the list of recognized header file extensions.  
  [Jason Vasquez](https://github.com/jasonvasquez)
  [#320](https://github.com/CocoaPods/Xcodeproj/pull/320)

* Added basic `Xcodeproj::Workspace` APIs to support groups.  
  [David Parton](https://github.com/dparton)
  [#322](https://github.com/CocoaPods/Xcodeproj/pull/322)

* Added a helper to set the deployment target on a target based on its
  platform.  
  [Samuel Giddins](https://github.com/segiddins)

* Added support for projects tracking if they have been modified.  
  [Samuel Giddins](https://github.com/segiddins)
  [#202](https://github.com/CocoaPods/Xcodeproj/issues/202)

* The plist serializer can now be switched to different implementations,
  which will get autoloaded on-demand.  
  [Samuel Giddins](https://github.com/segiddins)

* Simply requiring `xcodeproj` on a ruby installation without the `fiddle` gem
  will not cause an exception -- that exception has been delayed until actually
  attempting to serialize / load a plist file.  
  [Samuel Giddins](https://github.com/segiddins)

##### Bug Fixes

* Avoid duplicating settings with multiple values in common when merging.  
  [Samuel Giddins](https://github.com/segiddins)
  [CocoaPods#3652](https://github.com/CocoaPods/CocoaPods/issues/3652)

* Avoid duplicating settings with common prefixes when merging.  
  [Samuel Giddins](https://github.com/segiddins)

* Escape XML entities in project names when writing workspace.  
  [Caesar Wirth](https://github.com/cjwirth)
  [CocoaPods#4446](https://github.com/CocoaPods/CocoaPods/issues/4446)

* Serialized configs will now have a trailing newline appended.  
  [Samuel Giddins](https://github.com/segiddins)


## 0.28.2 (2015-10-09)

##### Bug Fixes

* Silence `dyld` warnings appearing on OS X 10.11.  
  [Boris Bügling](https://github.com/neonichu)
  [#312](https://github.com/CocoaPods/Xcodeproj/pull/312)


## 0.28.1 (2015-10-05)

##### Bug Fixes

* Handle non-string values when serializing an XCConfig.  
  [Samuel Giddins](https://github.com/)
  [CocoaPods#4291](https://github.com/CocoaPods/CocoaPods/issues/4291)


## 0.28.0 (2015-10-01)

##### Enhancements

* Add `tvos` as a new platform.  
  [Boris Bügling](https://github.com/neonichu)
  [Xcodeproj#301](https://github.com/CocoaPods/Xcodeproj/pull/301)

* Allow accessing the new Xcode 7's Clang code coverage setting on XCSchemes
  ("Gather Code Coverage" checkbox).  
  [Olivier Halligon](https://github.com/AliSoftware)
  [#307](https://github.com/CocoaPods/Xcodeproj/pull/307)

* Adds `Xcodeproj::XCScheme#save!` to save in place when
  the `XCScheme` object was initialized from an existing file.  
  [Olivier Halligon](https://github.com/AliSoftware)
  [#308](https://github.com/CocoaPods/Xcodeproj/pull/308)

##### Bug Fixes

* Allow opening and saving projects that have circular target dependencies.  
  [Samuel Giddins](https://github.com/segiddins)
  [CocoaPods#4229](https://github.com/CocoaPods/CocoaPods/issues/4229)

* Fix the generation of deterministic UUIDs for `.xcdatamodeld` bundles.  
  [Samuel Giddins](https://github.com/segiddins)
  [CocoaPods#4187](https://github.com/CocoaPods/CocoaPods/issues/4187)


## 0.27.2 (2015-09-02)

##### Enhancements

* Cache some calculations in deterministic UUID generation.  
  [Samuel Giddins](https://github.com/segiddins)


## 0.27.1 (2015-08-28)

##### Bug Fixes

* This release fixes a file permissions error when using the RubyGem.  
  [Samuel Giddins](https://github.com/segiddins)


## 0.27.0 (2015-08-26)

##### Enhancements

* Added the ability to load an existing `.xcscheme` file and manipulate
  it using `Xcodeproj::XCScheme`.  
  [Olivier Halligon](https://github.com/AliSoftware)
  [#288](https://github.com/CocoaPods/Xcodeproj/pull/288)

 * Sorting is now done in a case-insensitive manner.  
  [Emma Koszinowski](http://github.com/emkosz)
  [CocoaPods#3684](https://github.com/CocoaPods/CocoaPods/issues/3684)

* Trailing whitespace is stripped when serializing XCConfig files.  
  [Samuel Giddins](https://github.com/segiddins)

* XCConfig values that are only `$(inherited)` will be omitted during
  serialization.  
  [Samuel Giddins](https://github.com/segiddins)


## 0.26.3 (2015-07-26)

##### Bug Fixes

* Fix a crash when calling `xcodeproj config-dump`.  
  [Samuel Giddins](https://github.com/segiddins)

* Reduces the number of cases un which deterministic UUIDs would yield
  duplicates. Downgraded duplicate generated UUIDs to a warning from an
  exception.  
  [Samuel Giddins](https://github.com/segiddins)
  [CocoaPods#3823](https://github.com/CocoaPods/CocoaPods/issues/3823)
  [CocoaPods#3850](https://github.com/CocoaPods/CocoaPods/issues/3850)


## 0.26.2 (2015-07-18)

##### Bug Fixes

* Fix a crash when using the `xcodeproj` CLI.  
  [Samuel Giddins](https://github.com/segiddins)


## 0.26.1 (2015-07-05)

##### Enhancements

* Vastly speed up deterministic UUID generation for large projects.  
  [Samuel Giddins](https://github.com/segiddins)


## 0.26.0 (2015-07-02)

##### Enhancements

* Allow transforming a project's UUIDs into predictable replacements.  
  [Samuel Giddins](https://github.com/segiddins)
  [#175](https://github.com/CocoaPods/Xcodeproj/issues/175)


## 0.25.1 (2015-06-27)

##### Bug Fixes

* Allow `xcodeproj show` to accept `--no-color` as an option without crashing.  
  [Samuel Giddins](https://github.com/segiddins)
  [#267](https://github.com/CocoaPods/Xcodeproj/issues/267)

* Actually fix crashing when using Xcode 7 betas 1 & 2.  
  [Samuel Giddins](https://github.com/segiddins)
  [#278](https://github.com/CocoaPods/Xcodeproj/issues/278)


## 0.25.0 (2015-06-27)

##### Enhancements

* Ensure that duplicate resources or source files aren't added to a target.  
  [Samuel Giddins](https://github.com/segiddins)

* Support for native watch app targets.  
  [Boris Bügling](https://github.com/neonichu)
  [Xcodeproj#272](https://github.com/CocoaPods/Xcodeproj/pull/272)

* Update default build and scheme settings for Xcode 7.0 beta 1/2.  
  [Marius Rackwitz](https://github.com/mrackwitz)
  [Boris Bügling](https://github.com/neonichu)
  [Xcodeproj#271](https://github.com/CocoaPods/Xcodeproj/pull/271)

##### Bug Fixes

* Fix the help output for `xcodeproj config-dump`.  
  [Samuel Giddins](https://github.com/segiddins)
  [#274](https://github.com/CocoaPods/Xcodeproj/issues/274)

* Add support for project serialization with Xcode 7 Beta 2.  
  [Samuel Giddins](https://github.com/segiddins)
  [Boris Bügling](https://github.com/neonichu)
  [#278](https://github.com/CocoaPods/Xcodeproj/issues/278)
  [CocoaPods#3723](https://github.com/CocoaPods/CocoaPods/issues/3723)


## 0.24.3 (2015-06-27)

##### Bug Fixes

* Actually fix crashing when using Xcode 7 betas 1 & 2.  
  [Samuel Giddins](https://github.com/segiddins)
  [#278](https://github.com/CocoaPods/Xcodeproj/issues/278)


## 0.24.2 (2015-05-27)

##### Enhancements

* `Constants`: Adds support for Command Line Tool as a product type.  
  [Nick Jordan](https://github.com/nickkjordan)
  [Xcodeproj#268](https://github.com/CocoaPods/Xcodeproj/pull/264)


## 0.24.1 (2015-04-28)

##### Enhancements

* Support for Xcode 6.3 compatible projects.  
  [Boris Bügling](https://github.com/neonichu)
  [Xcodeproj#253](https://github.com/CocoaPods/Xcodeproj/pull/253)


## 0.24.0 (2015-04-18)

##### Enhancements

* Return a list of project targets including only native targets by
  `native_targets`.  
  [Marc Boquet](https://github.com/apalancat)
  [Marius Rackwitz](https://github.com/mrackwitz)
  [Xcodeproj#256](https://github.com/CocoaPods/Xcodeproj/pull/256)

* `ProjectHelper`: Allow to create aggregate targets.  
  [Marius Rackwitz](https://github.com/mrackwitz)
  [Xcodeproj#260](https://github.com/CocoaPods/Xcodeproj/pull/260)

* `ProjectHelper`: Give optional parameter of `configuration_list`
  and `common_build_settings` the default value `nil`.  
  [Marius Rackwitz](https://github.com/mrackwitz)
  [Xcodeproj#260](https://github.com/CocoaPods/Xcodeproj/pull/260)

#### Bug Fixes

* Save xcconfig files also if only the includes where modified by fixing the
  equality method implementation.  
  [Brian Partridge](https://github.com/brianpartridge)
  [Xcodeproj#255](https://github.com/CocoaPods/Xcodeproj/pull/255)

* Use `xcode-select --print-path` to be compatible with OS X 10.8.  
  [Boris Bügling](https://github.com/neonichu)
  [CocoaPods#3387](https://github.com/CocoaPods/CocoaPods/issues/3387)


## 0.23.1 (2015-03-26)

#### Bug Fixes

* Do not apply `fix_encoding` workaround when writing ASCII plists.  
  [Boris Bügling](https://github.com/neonichu)
  [CocoaPods#3298](https://github.com/CocoaPods/CocoaPods/issues/3298)


## 0.23.0 (2015-03-10)

##### Enhancements

* `ProjectHelper`: Allow to specify the primary language of the target.  
  [Marius Rackwitz](https://github.com/mrackwitz)
  [Xcodeproj#244](https://github.com/CocoaPods/Xcodeproj/pull/244)

#### Bug Fixes

* Depend on pathname so components such as PlistHelper can be used directly.  
  [Vincent Isambart](https://github.com/vincentisambart)
  [Kyle Fuller](https://github.com/kylef)
  [#243](https://github.com/CocoaPods/Xcodeproj/issues/243)


## 0.22.0 (2015-02-25)

##### Enhancements

* Use the `DVTFoundation.framework` of Xcode to serialize projects as ASCII
  plists. This makes the optional installation of `xcproj` unnecessary to
  retain the project file format.  
  [Boris Bügling](https://github.com/neonichu)
  [Xcodeproj#199](https://github.com/CocoaPods/Xcodeproj/issues/199)
  [Xcodeproj#203](https://github.com/CocoaPods/Xcodeproj/issues/203)

* `PlistHelper`: Add support for plist files with numbers (`real`, `integer`).  
  [Vincent Isambart](https://github.com/vincentisambart)

#### Bug Fixes

* Use the correct value for `COPY_PHASE_STRIP` when creating build
  configurations.  
  [Marius Rackwitz](https://github.com/mrackwitz)
  [#3062](https://github.com/CocoaPods/CocoaPods/issues/3062)

* handle .H header files as headers and remove from the compile
  sources build phase.  
  [banjun](https://github.com/banjun)
  [Xcodeproj#239](https://github.com/CocoaPods/Xcodeproj/pull/239)

## 0.21.2 (2015-01-27)

##### Bug Fixes

* Include common build settings on custom build configurations.  
  [Kyle Fuller](https://github.com/kylef)

## 0.21.1 (2015-01-27)

##### Bug Fixes

* `Project` The `new_target` method now creates build configurations
  corresponding to all configurations of the project, not just Debug
  and Release.  
  [Boris Bügling](https://github.com/neonichu)
  [Xcodeproj#228](https://github.com/CocoaPods/Xcodeproj/issues/228)
  [CocoaPods#3055](https://github.com/CocoaPods/CocoaPods/issues/3055)

* Use `#sub` instead of `#gsub` to remove spaces near first `=` when
  generating scheme files.  
  [Almas Sapargali](http://github.com/almassapargali)
  [Xcodeproj#225](https://github.com/CocoaPods/Xcodeproj/pull/225)


## 0.21.0 (2014-12-25)

##### Breaking

* `Constants` The build settings match now those from Xcode 6.1.  
  [Marius Rackwitz](https://github.com/mrackwitz)
  [Kyle Fuller](https://github.com/kylef)
  [Xcodeproj#166](https://github.com/CocoaPods/Xcodeproj/pull/166)


##### Enhancements

* `ProjectHelper` The `::common_build_settings` method supports now a new
  parameter `language` to select the language used in the target. Acceptable
  options are either `:objc` or `:swift`.  
  [Marius Rackwitz](https://github.com/mrackwitz)
  [Xcodeproj#166](https://github.com/CocoaPods/Xcodeproj/pull/166)

* `ProjectHelper` Supports to create framework targets for iOS & OSX with the
  correct build settings.  
  [Marius Rackwitz](https://github.com/mrackwitz)
  [Xcodeproj#166](https://github.com/CocoaPods/Xcodeproj/pull/164)

* `Commands` Xcodeproj CLI has a new command `config-dump`, which allows to
  read the build settings from all configurations of all targets of a given
  Xcode project and serialize them to .xcconfig files.  
  [Marius Rackwitz](https://github.com/mrackwitz)
  [Xcodeproj#166](https://github.com/CocoaPods/Xcodeproj/pull/166)


##### Development Enhancements

* `Rakefile` Brings a set of new tasks to interactively generate fixture targets
  for all target configurations supported by Xcode to update the xcconfig
  fixtures used for the new specs, which check the build settings constants.  
  [Marius Rackwitz](https://github.com/mrackwitz)
  [Xcodeproj#166](https://github.com/CocoaPods/Xcodeproj/pull/166)


## 0.20.2 (2014-11-15)

##### Bug Fixes

* `FileReference` Fixes an issue that caused project names containing
  `"`, `'`, `&`, `<` or `>` to produce a workspace that Xcode could not open.  
  [Hugo Tunius](https://github.com/K0nserv)
  [CocoaPods#2807](https://github.com/CocoaPods/CocoaPods/issues/2807)


## 0.20.1 (2014-10-28)

###### Minor Enhancements

* `Project` Make `#==` a fast shallow comparison method, which operates only on
  its root object UUID and its path on disk. For full data comparisons, use the
  `#eql?` method instead.  
  [Eloy Durán](https://github.com/alloy)
  [Xcodeproj#216](https://github.com/CocoaPods/Xcodeproj/pull/216)

* `NativeTarget` Make adding a target dependency O(1) constant speed.  
  [Eloy Durán](https://github.com/alloy)
  [Xcodeproj#216](https://github.com/CocoaPods/Xcodeproj/pull/216)

* `Object` Cache an object's plist name, which is used very often during project
  generation.  
  [Eloy Durán](https://github.com/alloy)
  [Xcodeproj#216](https://github.com/CocoaPods/Xcodeproj/pull/216)

###### Bug Fixes

* `CoreFoundation` Hopefully fix a Ruby constant lookup issue. We have been
  unable to reproduce this, but since more than one person has reported it,
  we're including this fix in the hope it fixes this esoteric issue.  
  [Eloy Durán](https://github.com/alloy)
  [CocoaPods#2632](https://github.com/CocoaPods/CocoaPods/issues/2632)
  [CocoaPods#2739](https://github.com/CocoaPods/CocoaPods/issues/2739)


## 0.20.0 (2014-10-26)

###### Breaking

* Support for Ruby < 2.0.0 has been dropped. Xcodeproj now depends on
  Ruby 2.0.0 or greater.  
  [Kyle Fuller](https://github.com/kylef)


###### Enhancements

* `Project`: Recognize merge conflicts and raise a helpful error.  
  [Marius Rackwitz](https://github.com/mrackwitz)
  [Xcodeproj#192](https://github.com/CocoaPods/Xcodeproj/pull/192)

* `PBXContainerItemProxy`: Allow access to the proxied object.  
  [Marius Rackwitz](https://github.com/mrackwitz)
  [Xcodeproj#178](https://github.com/CocoaPods/Xcodeproj/pull/178)


###### Minor Enhancements

* `PBXCopyFilesBuildPhase`: Add a convenience method `symbol_dst_subfolder_spec`
  to set the destination subfolder specification by a symbol.  
  [Marius Rackwitz](https://github.com/mrackwitz)
  [Xcodeproj#187](https://github.com/CocoaPods/Xcodeproj/pull/187)

* `PBXNativeTarget`: Return newly created build files by `add_file_references`
  and yield each one to allow direct modification of its settigs.  
  [Marius Rackwitz](https://github.com/mrackwitz)
  [Xcodeproj#187](https://github.com/CocoaPods/Xcodeproj/pull/187)


###### Bug Fixes

* `PBXNativeTarget`: Fixed the creation of target dependencies, which refer
  to subprojects.  
  [Marius Rackwitz](https://github.com/mrackwitz)
  [Xcodeproj#178](https://github.com/CocoaPods/Xcodeproj/pull/178)

* `PBXReferenceProxy`: Added the missing attribute name, which could appear when
  external frameworks are referenced.
  [Marius Rackwitz](https://github.com/mrackwitz)
  [Xcodeproj#189](https://github.com/CocoaPods/Xcodeproj/pull/189)


## 0.19.4 (2014-10-15)

###### Bug Fixes

* `PlistHelper`: Add support for Ruby 1.9.3's implementation of `Fiddle`.  
  [Eloy Durán](https://github.com/alloy)
  [Xcodeproj#206](https://github.com/CocoaPods/Xcodeproj/issues/206)

* Stop re-writing config files if they have not changed.  
  [Kyle Fuller](https://github.com/kylef)
  [Boris Bügling](https://github.com/neonichu)


## 0.19.3 (2014-10-07)

###### Bug Fixes

* `PlistHelper`: Drop usage of the `CFPropertyList` gem and `plutil` and replace
  it with a version that uses the native `CFPropertyList` APIs from the OS X
  `CoreFoundation` framework, like the previous C extension did. Except this
  time we use Ruby's Fiddle API (MRI >= 1.9.3) to interface with it instead of
  the need to compile a C extension.  
  This release still includes a prebuilt version of the C extension for Ruby
  1.8.7 support (OS X 10.8.x), but this will soon be dropped completely.  
  [Eloy Durán](https://github.com/alloy)
  [CocoaPods#2483](https://github.com/CocoaPods/CocoaPods/issues/2483)
  [Xcodeproj#198](https://github.com/CocoaPods/Xcodeproj/issues/198)
  [Xcodeproj#200](https://github.com/CocoaPods/Xcodeproj/pull/200)


## 0.19.2 (2014-09-25)

###### Bug Fixes

* `PlistHelper`: Only try to use `plutil` if it's in the exact location where
  we expect it to be on OS X, instead of relying on the user's `$PATH`.
  [Eloy Durán](https://github.com/alloy)
  [CocoaPods#2502](https://github.com/CocoaPods/CocoaPods/issues/2502)


## 0.19.1 (2014-09-12)

###### Bug Fixes

* `Config`: Remove space after -l flag in other linker flags.  
  [Fabio Pelosin](https://github.com/fabiopelosin)


## 0.19.0 (2014-09-11)

* `PlistHelper`: Now the `plutil` tool is used to save the files if available
  to produce output consistent with Xcode.  
  [Fabio Pelosin](https://github.com/fabiopelosin)

* `Project`: Added support for adding file references to sub-projects.  
  [Fabio Pelosin](https://github.com/fabiopelosin)

* `Config`: The config class now properly handles quotes in `OTHER_LDFLAGS`.  
  [Fabio Pelosin](https://github.com/fabiopelosin)

* `PBXGroup`: Now file references to Xcode projects are properly handled and
  setup. Also the `ObjectDictionary` class has been improved and now can be
  used to edit the attributes using it.
  [Fabio Pelosin](https://github.com/fabiopelosin)
  [Xcodeproj#172](https://github.com/CocoaPods/Xcodeproj/pull/172)

* `Constants`: Support XCTest as product type and don't fail for
  `PBXNativeTarget#symbol_type` on unknown product types.  
  [Marius Rackwitz](https://github.com/mrackwitz)
  [Xcodeproj#176](https://github.com/CocoaPods/Xcodeproj/pull/176)

* `Workspace`: Now a template is used to produce the same formatting of Xcode.  
  [Fabio Pelosin](https://github.com/fabiopelosin)

* `Project`: Improved validation of object attributes.  
  [Fabio Pelosin](https://github.com/fabiopelosin)

* `Project`: Completed support for dictionaries.  
  [Fabio Pelosin](https://github.com/fabiopelosin)

* `Project`: Added possibility to disable `xcproj` via an environment variable.  
  [Fabio Pelosin](https://github.com/fabiopelosin)

###### Bug Fixes

* `Project`: Fixed reference counting issue when deleting sub-projects.


## 0.18.0 (2014-07-24)

###### Enhancements

* [PlistHelper] The native extension has been removed in favour of the usage of
  the `plutil` tool to read ASCII property list files.  
  [Fabio Pelosin](https://github.com/fabiopelosin)
  [Xcodeproj#168](https://github.com/CocoaPods/Xcodeproj/pull/168)
  [Xcodeproj#167](https://github.com/CocoaPods/Xcodeproj/issues/167)

* [PBXFileReference] If a file reference represents an external Xcode project
  and is removed from the project then all items related to the external
  project will also be removed.  
  [JP Simard](https://github.com/jpsim)
  [Eloy Durán](https://github.com/alloy)
  [Xcodeproj#158](https://github.com/CocoaPods/Xcodeproj/issues/158)
  [Xcodeproj#161](https://github.com/CocoaPods/Xcodeproj/pull/161)

###### Bug fixes

* [Workspace] Fixed adding a project to a workspace.
  [Alessandro Orrù](https://github.com/alessandroorru)
  [Xcodeproj#155](https://github.com/CocoaPods/Xcodeproj/pull/155)


## 0.17.0 (2014-05-19)

###### Enhancements

* [Workspace] Added support for file references.  
  [Kyle Fuller](https://github.com/kylef)
  [Fabio Pelosin](https://github.com/fabiopelosin)
  [Xcodeproj#105](https://github.com/CocoaPods/Xcodeproj/pull/150)


## 0.16.1 (2014-04-15)

###### Minor Enhancements

* [Constants] Added support for .ipp files as headers.  
  [Samuel E. Giddins](https://github.com/segiddins)

###### Bug Fixes

* [Xcodeproj::Project#reference_for_path] Support for string parameter.  
  [jlj](https://github.com/jlj)


## 0.16.0 (2014-03-31)

###### Breaking

* [Constants] Disable errors on warnings for default build settings  
  [Fabio Pelosin](https://github.com/fabiopelosin)


## 0.15.3 (2014-03-29)

###### Bug Fixes

* [Extension] Fixed build on OS X 10.9's system Ruby (2.0.0).
  [Eloy Durán](https://github.com/alloy)


## 0.15.1 (2014-03-29)

###### Bug Fixes

* [Constants] Temporarily reverting the changes to `OTHER_LDFLAGS` as the were
  creating issues in CocoaPods.  
  [Fabio Pelosin](https://github.com/fabiopelosin)


## 0.15.0 (2014-03-27)

###### Breaking

* [Project] Now the provided path is always expanded on initialization.  
  [Gordon Fontenot](https://github.com/gfontenot)
  [#121](https://github.com/CocoaPods/Xcodeproj/pull/121)

###### Enhancements

* [Constants] Bumped last know SDK versions.  
  [Fabio Pelosin](https://github.com/fabiopelosin)
  [#141](https://github.com/CocoaPods/Xcodeproj/pull/141)

* [Constants] Removed empty `OTHER_LDFLAGS` setting to match Xcode's behaviour.  
  [Gordon Fontenot](https://github.com/gfontenot)

* [Constants] Bumped last known Xcode version to `5.1`.  
  [Romans Karpelcevs](https://github.com/coverback)
  [#138](https://github.com/CocoaPods/Xcodeproj/pull/138)

###### Bug Fixes

* [Extension] Fixed intermittent `Xcodeproj::PlistHelper.write_plist` error.  
  [Eloy Durán](https://github.com/alloy)


## 0.14.1 (2013-11-01)

###### Enhancements

* Add support for absolute, group and container project references in workspaces  
  [Kyle Fuller](https://github.com/kylef)
  [#118](https://github.com/CocoaPods/Xcodeproj/issues/118)

###### Bug Fixes

* [Gem] On MRI 1.8.7 /dev/tty is considered writable when not configured,
  leading to an exception when ran in an environment without a TTY.  
  [Eloy Durán](https://github.com/alloy)
  [#111](https://github.com/CocoaPods/Xcodeproj/issues/111)
  [#112](https://github.com/CocoaPods/Xcodeproj/issues/112)

* [Gem] Ensure rake is installed.  
  [Johannes Würbach](https://github.com/johanneswuerbach)
  [#110](https://github.com/CocoaPods/Xcodeproj/pull/110)

* [bin] Ensure the version file is loaded before trying to print it.  
  [Eloy Durán](https://github.com/alloy)
  [#107](https://github.com/CocoaPods/Xcodeproj/issues/107)


## 0.14.0 (2013-10-24)

###### Bug Fixes

* [Scheme] Generate correct ReferencedContainer attribute when the Xcode project
  has a non-empty `projectDirPath`.  
  [Per Eckerdal](https://github.com/pereckerdal)
  [#102](https://github.com/CocoaPods/Xcodeproj/pull/102)

###### Enhancements

* [Gem] Provide prebuilt binary versions of the C extension for the stock Ruby
  versions on both OS X 10.8 (MRI 1.8.7) and 10.9 (MRI 2.0.0). Due to the ABI
  of MRI’s C ext API not always being consistent, these will **not** install on
  Ruby versions you have installed yourself. To override the default behaviour
  you can use the `XCODEPROJ_BUILD` environment variable. Set it to `1` to
  _always_ build the C extension or to `0` to _never_ build the C extension.  
  [Eloy Durán](https://github.com/alloy)
  [#88](https://github.com/CocoaPods/Xcodeproj/issues/88)

* [Scheme] Add support for aggregate targets to `#add_build_target`.  
  [Per Eckerdal](https://github.com/pereckerdal)
  [#102](https://github.com/CocoaPods/Xcodeproj/pull/102)

* [PBXNativeTarget] Add support for subproject targets in `#add_dependency`.  
  [Per Eckerdal](https://github.com/pereckerdal)
  [#101](https://github.com/CocoaPods/Xcodeproj/pull/101)

* [Project] Add `#reference_for_path` for retrieving a file reference for a
  given absolute path.  
  [Per Eckerdal](https://github.com/pereckerdal)
  [#101](https://github.com/CocoaPods/Xcodeproj/pull/101)


## 0.13.1 (2013-10-10)

###### Bug Fixes

* Fix `Unable to read data from Model.xcdatamodeld/.xccurrentversion` when
  there are more Data model versions.  
  [Pim Snel](https://github.com/mipmip)

###### Enhancements

* [AbstractTarget] Added default value for `default_configuration_name`
  attribute.  
  [Fabio Pelosin](https://github.com/fabiopelosin)

* [XCConfigurationList] `common_resolved_build_setting` will now ignore nil
  values. This is an heuristic which might not closely match Xcode behaviour.
  This is done because some information, like the SDK, is usually considered at
  the target level but it might actually differ in the build configurations.
  For example nothing prevents a target to build with the iOS sdk in one
  configuration and with the OS X in another.  
  [Fabio Pelosin](https://github.com/fabiopelosin)
  [CocoaPods/CocoaPods#1462](https://github.com/CocoaPods/CocoaPods/issues/1462)


## 0.13.0 (2013-10-09)

###### Breaking

* [AbstractTarget] The `#sdk` method now raises if the value is not the same
  across all the build configurations. This has been done to prevent clients
  from accidentally using arbitrary values.  
  [Fabio Pelosin](https://github.com/fabiopelosin)

###### Enhancements

* [AbstractTarget] Added `#resolved_build_setting` and
  `#common_resolved_build_setting`.  
  [Fabio Pelosin](https://github.com/fabiopelosin)

* [XCConfigurationList] Added `#get_setting` and `#set_setting`.  
  [Fabio Pelosin](https://github.com/fabiopelosin)

* [Project] Added `#build_configuration_list`.  
  [Fabio Pelosin](https://github.com/fabiopelosin)


## 0.12.0 (2013-10-08)

###### Breaking

* [PBXGroup] `#new_static_library` has been replaced by the more versatile
  `#new_product_ref_for_target`.  
  [Fabio Pelosin](https://github.com/fabiopelosin)

* [XCScheme] Overhauled interface to support multiple targets.  
  [Jason Prado](https://github.com/jasonprado)
  [#95](https://github.com/CocoaPods/Xcodeproj/pull/95)

* [PBXGroup] renamed `#recursively_sort_by_type` to
  `#sort_recursively_by_type`.
  [Fabio Pelosin](https://github.com/fabiopelosin)

###### Enhancements

* [PBXNativeTarget] `#add_system_framework` now adds the system frameworks
  relative to the developer directory. Xcode behaviour is following: if the
  target has the same SDK of the project it adds the reference relative to the
  SDK root otherwise the reference is added relative to the Developer
  directory. This can create confusion or duplication of the references of
  frameworks linked by iOS and OS X targets. For this reason the new Xcodeproj
  behaviour is to add the frameworks in a subgroup according to the platform.
  The method will also honor the SDK version of the target if available
  (otherwise the last known version is used).
  [Fabio Pelosin](https://github.com/fabiopelosin)

* [Project] The project can now recreate it schemes from scratch and optionally
  hide them.  
  [Fabio Pelosin](https://github.com/fabiopelosin)

* Added support for booleans in the C extension which handles Property list
  files.  
  [Fabio Pelosin](https://github.com/fabiopelosin)

* Improvements to the generation of new targets.  
  [Fabio Pelosin](https://github.com/fabiopelosin)

* [Project] Added possibility to specify the position of groups while sorting.
  [Fabio Pelosin](https://github.com/fabiopelosin)

* [PBXGroup] Now defaults to sorting by name.  
  [Fabio Pelosin](https://github.com/fabiopelosin)

* [XCScheme] The string representation of schemes now closely matches Xcode
  behaviour.  
  [Fabio Pelosin](https://github.com/fabiopelosin)

* [PBXGroup, PBXFileReference] Added `#parents`.  
  [Fabio Pelosin](https://github.com/fabiopelosin)

* [PBXGroup] Added `#recursive_children_groups`.  
  [Fabio Pelosin](https://github.com/fabiopelosin)

* [AbstractTarget] Add #sdk_version.  
  [Fabio Pelosin](https://github.com/fabiopelosin)

* Added default build settings to new projects according to Xcode defaults.  
  [Fabio Pelosin](https://github.com/fabiopelosin)


## 0.11.1 (2013-09-21)

###### Bug Fixes

* No longer allow `PBXTargetDependency` to sort recursively. When two targets
  depend on each other, this would lead to the two targets endlessly sorting
  each other and finally crashing with a stack overflow.  
  [Eloy Durán](https://github.com/alloy)
  [CocoaPods#1384](https://github.com/CocoaPods/CocoaPods/issues/1384)


## 0.11.0 (2013-09-20)

###### Breaking

* Added support for Xcode 5.

* The `ARCHS` option is not set anymore and will use Xcode’s defaults. This
  fixes the build and archive issue with the new `arm64` architecture.
  [CocoaPods#1352](https://github.com/CocoaPods/CocoaPods/issues/1352)

* The default of the `ONLY_ACTIVE_ARCH` setting has changed to `YES`
  in the `Debug` configuration. This means that if this is a static library,
  the application that links the library in will have to make the same
  adjustment, or the build will fail.

* [Project] `#add_system_framework` has been removed in favor of
  `PBXNativeTarget#add_system_framework`.

###### Enhancements

* [Command] Added new subcommand `sort`, to sort projects from the command
  line. This command is useful for sorting projects as well to easy comparison
  of existing projects.

* [Project::Object] Added `#sort`.

* [Project] Added `#sort`, `#add_system_library`.

* [Project::ObjectList] Added `#move` and `#move_from`.

* [PBXNativeTarget] Improve `#add_dependency` to avoid duplicates.

* [PBXNativeTarget] Added `#add_system_framework`, `#add_system_frameworks`,
  `#add_system_library`, `#add_system_libraries`.

* [PBXFileReference, PBXGroup] Added `set_source_tree` and `#set_path`.

* [PBXGroup] Added `find_file_by_path`.

* [AbstractBuildPhase] Added `#file_display_names`, `#build_file`, and `#include`.

###### Bug Fixes

* [Command] Fixed opening existing projects.

* [GroupableHelper] Improved handling of ambiguous parents.

* Decode XML entities in project paths when reading workspace files. This
  prevents double-encoding the entities (for example, `&amp;apos;`) when writing
  the file.
  [amolloy](https://github.com/amolloy)

* Fix C-ext memory leak by closing and releasing the CFWriteStream used to write
  projects when done.
  [#93](https://github.com/CocoaPods/Xcodeproj/pull/93)
  [jasonprado](https://github.com/jasonprado)


## 0.10.1 (2013-09-04)

###### Enhancements

* Build configurations are now deeply copied.
  [CocoaPods/CocoaPods#1288](https://github.com/CocoaPods/CocoaPods/issues/1322),


## 0.10.0 (2013-09-04)

###### Breaking

* To initialize a project a path is required even is the project is being
  initialized from scratch.

* To open an existing project `Xcodeproj::Project.open` should be used in place
  of `Xcodeproj::Project.new`, which now is deprecated for that purpose.

* `Project#save_as` has been renamed to `Project#save` which uses the path
  provided during initialization by default.

* The parameter to specify a subgroup of the helper methods to create file
  references and new groups (e.g. `#new_file`, `#group`)  has been deprecated.

* Removed `PBXGroup#new_xcdatamodel_group`.

* [PBXFileReference] `#update_last_known_file_type` has been renamed to
  `#set_last_known_file_type`. Added `#set_explicit_file_type`.

* [PBXGroup] Renamed `#sort_by_type!` to `#sort_by_type`.

* [Project] `#add_system_framework` now adds the reference to the frameworks
  build phase of the target as well.

###### Enhancements

* CoreData versioned models are now properly handled respecting the contents of
  the `.xccurrentversion` file.  
  [CocoaPods/CocoaPods#1288](https://github.com/CocoaPods/CocoaPods/issues/1288),
  [#83](https://github.com/CocoaPods/Xcodeproj/pull/83)  
  [Ashton-W](https://github.com/Ashton-W)

* [PBXGroup, PBXFileReference] Improved source tree handling in creation
  helpers. Now it is possible to specify the source tree which will be used to
  adjust the provided path as needed.

* Added `PBXGroup#parent`, `PBXGroup#real_path`, `PBXFileReference#parent`
  (replaces `#group`), and `PBXFileReference#real_path`.

* Xcodeproj will automatically utilize the
  [xcproj](https://github.com/0xced/xcproj) command line tool if available in
  the path of the user to touch saved projects. This will result in projects
  serialized in the exact format used by Xcode.

* [PBXGroup] Improved deletion.

* [PBXGroup] Added `#recursively_sort_by_type`.

* [PBXGroup, PBXFileReference] Added `#move`.

* [AbstractTarget] Added `#add_build_configuration`.


## 0.9.0 (2013-08-02)

###### Enhancements

* Frameworks are added using the last sdks version reported by the xcodebuild if
  the target links against the last SDK.

* Improvements in the handling of file references to frameworks.

* Improvements to the schemes logic.

* Added support for resources bundle targets.

* Project::Group#new_file will now create XCVersionGroup for xcdatamodeld file.

###### Bug Fixes

* The file type of the frameworks file references has be corrected.<|MERGE_RESOLUTION|>--- conflicted
+++ resolved
@@ -4,12 +4,8 @@
 
 ##### Enhancements
 
-<<<<<<< HEAD
-* None.  
-=======
 * Add test target and extension target helpers to `PBXNativeTarget`.  
   [Samuel Giddins](https://github.com/segiddins)
->>>>>>> cd03f259
 
 ##### Bug Fixes
 
