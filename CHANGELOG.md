# Xcodeproj Changelog

<<<<<<< HEAD
## 0.25.1

##### Bug Fixes

* Allow `xcodeproj show` to accept `--no-color` as an option without crashing.  
  [Samuel Giddins](https://github.com/segiddins)
  [#267](https://github.com/CocoaPods/Xcodeproj/issues/267)

=======
## 0.24.3

##### Bug Fixes

>>>>>>> e52f37ac
* Actually fix crashing when using Xcode 7 betas 1 & 2.  
  [Samuel Giddins](https://github.com/segiddins)
  [#278](https://github.com/CocoaPods/Xcodeproj/issues/278)


<<<<<<< HEAD
## 0.25.0

##### Enhancements

* Ensure that duplicate resources or source files aren't added to a target.  
  [Samuel Giddins](https://github.com/segiddins)

* Support for native watch app targets.  
  [Boris Bügling](https://github.com/neonichu)
  [Xcodeproj#272](https://github.com/CocoaPods/Xcodeproj/pull/272)

* Update default build and scheme settings for Xcode 7.0 beta 1/2.  
  [Marius Rackwitz](https://github.com/mrackwitz)
  [Boris Bügling](https://github.com/neonichu)
  [Xcodeproj#271](https://github.com/CocoaPods/Xcodeproj/pull/271)

##### Bug Fixes

* Fix the help output for `xcodeproj config-dump`.  
  [Samuel Giddins](https://github.com/segiddins)
  [#274](https://github.com/CocoaPods/Xcodeproj/issues/274)

* Add support for project serialization with Xcode 7 Beta 2.  
  [Samuel Giddins](https://github.com/segiddins)
  [Boris Bügling](https://github.com/neonichu)
  [#278](https://github.com/CocoaPods/Xcodeproj/issues/278)
  [CocoaPods#3723](https://github.com/CocoaPods/CocoaPods/issues/3723)


=======
>>>>>>> e52f37ac
## 0.24.2

##### Enhancements

* `Constants`: Adds support for Command Line Tool as a product type.  
  [Nick Jordan](https://github.com/nickkjordan)
  [Xcodeproj#268](https://github.com/CocoaPods/Xcodeproj/pull/264)


## 0.24.1

##### Enhancements

* Support for Xcode 6.3 compatible projects.  
  [Boris Bügling](https://github.com/neonichu)
  [Xcodeproj#253](https://github.com/CocoaPods/Xcodeproj/pull/253)


## 0.24.0

##### Enhancements

* Return a list of project targets including only native targets by
  `native_targets`.  
  [Marc Boquet](https://github.com/apalancat)
  [Marius Rackwitz](https://github.com/mrackwitz)
  [Xcodeproj#256](https://github.com/CocoaPods/Xcodeproj/pull/256)

* `ProjectHelper`: Allow to create aggregate targets.  
  [Marius Rackwitz](https://github.com/mrackwitz)
  [Xcodeproj#260](https://github.com/CocoaPods/Xcodeproj/pull/260)

* `ProjectHelper`: Give optional parameter of `configuration_list`
  and `common_build_settings` the default value `nil`.  
  [Marius Rackwitz](https://github.com/mrackwitz)
  [Xcodeproj#260](https://github.com/CocoaPods/Xcodeproj/pull/260)

#### Bug Fixes

* Save xcconfig files also if only the includes where modified by fixing the
  equality method implementation.  
  [Brian Partridge](https://github.com/brianpartridge)
  [Xcodeproj#255](https://github.com/CocoaPods/Xcodeproj/pull/255)

* Use `xcode-select --print-path` to be compatible with OS X 10.8.  
  [Boris Bügling](https://github.com/neonichu)
  [CocoaPods#3387](https://github.com/CocoaPods/CocoaPods/issues/3387)


## 0.23.1

#### Bug Fixes

* Do not apply `fix_encoding` workaround when writing ASCII plists.  
  [Boris Bügling](https://github.com/neonichu)
  [CocoaPods#3298](https://github.com/CocoaPods/CocoaPods/issues/3298)


## 0.23.0

##### Enhancements

* `ProjectHelper`: Allow to specify the primary language of the target.  
  [Marius Rackwitz](https://github.com/mrackwitz)
  [Xcodeproj#244](https://github.com/CocoaPods/Xcodeproj/pull/244)

#### Bug Fixes

* Depend on pathname so components such as PlistHelper can be used directly.  
  [Vincent Isambart](https://github.com/vincentisambart)
  [Kyle Fuller](https://github.com/kylef)
  [#243](https://github.com/CocoaPods/Xcodeproj/issues/243)


## 0.22.0

##### Enhancements

* Use the `DVTFoundation.framework` of Xcode to serialize projects as ASCII
  plists. This makes the optional installation of `xcproj` unnecessary to
  retain the project file format.  
  [Boris Bügling](https://github.com/neonichu)
  [Xcodeproj#199](https://github.com/CocoaPods/Xcodeproj/issues/199)
  [Xcodeproj#203](https://github.com/CocoaPods/Xcodeproj/issues/203)

* `PlistHelper`: Add support for plist files with numbers (`real`, `integer`).  
  [Vincent Isambart](https://github.com/vincentisambart)

#### Bug Fixes

* Use the correct value for `COPY_PHASE_STRIP` when creating build
  configurations.  
  [Marius Rackwitz](https://github.com/mrackwitz)
  [#3062](https://github.com/CocoaPods/CocoaPods/issues/3062)

* handle .H header files as headers and remove from the compile
  sources build phase.  
  [banjun](https://github.com/banjun)
  [Xcodeproj#239](https://github.com/CocoaPods/Xcodeproj/pull/239)

## 0.21.2

##### Bug Fixes

* Include common build settings on custom build configurations.  
  [Kyle Fuller](https://github.com/kylef)

## 0.21.1

##### Bug Fixes

* `Project` The `new_target` method now creates build configurations
  corresponding to all configurations of the project, not just Debug
  and Release.  
  [Boris Bügling](https://github.com/neonichu)
  [Xcodeproj#228](https://github.com/CocoaPods/Xcodeproj/issues/228)
  [CocoaPods#3055](https://github.com/CocoaPods/CocoaPods/issues/3055)

* Use `#sub` instead of `#gsub` to remove spaces near first `=` when
  generating scheme files.  
  [Almas Sapargali](http://github.com/almassapargali)
  [Xcodeproj#225](https://github.com/CocoaPods/Xcodeproj/pull/225)


## 0.21.0

##### Breaking

* `Constants` The build settings match now those from Xcode 6.1.  
  [Marius Rackwitz](https://github.com/mrackwitz)
  [Kyle Fuller](https://github.com/kylef)
  [Xcodeproj#166](https://github.com/CocoaPods/Xcodeproj/pull/166)


##### Enhancements

* `ProjectHelper` The `::common_build_settings` method supports now a new
  parameter `language` to select the language used in the target. Acceptable
  options are either `:objc` or `:swift`.  
  [Marius Rackwitz](https://github.com/mrackwitz)
  [Xcodeproj#166](https://github.com/CocoaPods/Xcodeproj/pull/166)

* `ProjectHelper` Supports to create framework targets for iOS & OSX with the
  correct build settings.  
  [Marius Rackwitz](https://github.com/mrackwitz)
  [Xcodeproj#166](https://github.com/CocoaPods/Xcodeproj/pull/164)

* `Commands` Xcodeproj CLI has a new command `config-dump`, which allows to
  read the build settings from all configurations of all targets of a given
  Xcode project and serialize them to .xcconfig files.  
  [Marius Rackwitz](https://github.com/mrackwitz)
  [Xcodeproj#166](https://github.com/CocoaPods/Xcodeproj/pull/166)


##### Development Enhancements

* `Rakefile` Brings a set of new tasks to interactively generate fixture targets
  for all target configurations supported by Xcode to update the xcconfig
  fixtures used for the new specs, which check the build settings constants.  
  [Marius Rackwitz](https://github.com/mrackwitz)
  [Xcodeproj#166](https://github.com/CocoaPods/Xcodeproj/pull/166)


## 0.20.2

##### Bug Fixes

* `FileReference` Fixes an issue that caused project names containing
  `"`, `'`, `&`, `<` or `>` to produce a workspace that Xcode could not open.  
  [Hugo Tunius](https://github.com/K0nserv)
  [CocoaPods#2807](https://github.com/CocoaPods/CocoaPods/issues/2807)


## 0.20.1

###### Minor Enhancements

* `Project` Make `#==` a fast shallow comparison method, which operates only on
  its root object UUID and its path on disk. For full data comparisons, use the
  `#eql?` method instead.  
  [Eloy Durán](https://github.com/alloy)
  [Xcodeproj#216](https://github.com/CocoaPods/Xcodeproj/pull/216)

* `NativeTarget` Make adding a target dependency O(1) constant speed.  
  [Eloy Durán](https://github.com/alloy)
  [Xcodeproj#216](https://github.com/CocoaPods/Xcodeproj/pull/216)

* `Object` Cache an object's plist name, which is used very often during project
  generation.  
  [Eloy Durán](https://github.com/alloy)
  [Xcodeproj#216](https://github.com/CocoaPods/Xcodeproj/pull/216)

###### Bug Fixes

* `CoreFoundation` Hopefully fix a Ruby constant lookup issue. We have been
  unable to reproduce this, but since more than one person has reported it,
  we're including this fix in the hope it fixes this esoteric issue.  
  [Eloy Durán](https://github.com/alloy)
  [CocoaPods#2632](https://github.com/CocoaPods/CocoaPods/issues/2632)
  [CocoaPods#2739](https://github.com/CocoaPods/CocoaPods/issues/2739)


## 0.20.0

###### Breaking

* Support for Ruby < 2.0.0 has been dropped. Xcodeproj now depends on
  Ruby 2.0.0 or greater.  
  [Kyle Fuller](https://github.com/kylef)


###### Enhancements

* `Project`: Recognize merge conflicts and raise a helpful error.  
  [Marius Rackwitz](https://github.com/mrackwitz)
  [Xcodeproj#192](https://github.com/CocoaPods/Xcodeproj/pull/192)

* `PBXContainerItemProxy`: Allow access to the proxied object.  
  [Marius Rackwitz](https://github.com/mrackwitz)
  [Xcodeproj#178](https://github.com/CocoaPods/Xcodeproj/pull/178)


###### Minor Enhancements

* `PBXCopyFilesBuildPhase`: Add a convenience method `symbol_dst_subfolder_spec`
  to set the destination subfolder specification by a symbol.  
  [Marius Rackwitz](https://github.com/mrackwitz)
  [Xcodeproj#187](https://github.com/CocoaPods/Xcodeproj/pull/187)

* `PBXNativeTarget`: Return newly created build files by `add_file_references`
  and yield each one to allow direct modification of its settigs.  
  [Marius Rackwitz](https://github.com/mrackwitz)
  [Xcodeproj#187](https://github.com/CocoaPods/Xcodeproj/pull/187)


###### Bug Fixes

* `PBXNativeTarget`: Fixed the creation of target dependencies, which refer
  to subprojects.  
  [Marius Rackwitz](https://github.com/mrackwitz)
  [Xcodeproj#178](https://github.com/CocoaPods/Xcodeproj/pull/178)

* `PBXReferenceProxy`: Added the missing attribute name, which could appear when
  external frameworks are referenced.
  [Marius Rackwitz](https://github.com/mrackwitz)
  [Xcodeproj#189](https://github.com/CocoaPods/Xcodeproj/pull/189)


## 0.19.4

###### Bug Fixes

* `PlistHelper`: Add support for Ruby 1.9.3's implementation of `Fiddle`.  
  [Eloy Durán](https://github.com/alloy)
  [Xcodeproj#206](https://github.com/CocoaPods/Xcodeproj/issues/206)

* Stop re-writing config files if they have not changed.  
  [Kyle Fuller](https://github.com/kylef)
  [Boris Bügling](https://github.com/neonichu)


## 0.19.3

###### Bug Fixes

* `PlistHelper`: Drop usage of the `CFPropertyList` gem and `plutil` and replace
  it with a version that uses the native `CFPropertyList` APIs from the OS X
  `CoreFoundation` framework, like the previous C extension did. Except this
  time we use Ruby's Fiddle API (MRI >= 1.9.3) to interface with it instead of
  the need to compile a C extension.  
  This release still includes a prebuilt version of the C extension for Ruby
  1.8.7 support (OS X 10.8.x), but this will soon be dropped completely.  
  [Eloy Durán](https://github.com/alloy)
  [CocoaPods#2483](https://github.com/CocoaPods/CocoaPods/issues/2483)
  [Xcodeproj#198](https://github.com/CocoaPods/Xcodeproj/issues/198)
  [Xcodeproj#200](https://github.com/CocoaPods/Xcodeproj/pull/200)


## 0.19.2

###### Bug Fixes

* `PlistHelper`: Only try to use `plutil` if it's in the exact location where
  we expect it to be on OS X, instead of relying on the user's `$PATH`.
  [Eloy Durán](https://github.com/alloy)
  [CocoaPods#2502](https://github.com/CocoaPods/CocoaPods/issues/2502)


## 0.19.1

###### Bug Fixes

* `Config`: Remove space after -l flag in other linker flags.  
  [Fabio Pelosin](https://github.com/fabiopelosin)


## 0.19.0

* `PlistHelper`: Now the `plutil` tool is used to save the files if available
  to produce output consistent with Xcode.  
  [Fabio Pelosin](https://github.com/fabiopelosin)

* `Project`: Added support for adding file references to sub-projects.  
  [Fabio Pelosin](https://github.com/fabiopelosin)

* `Config`: The config class now properly handles quotes in `OTHER_LDFLAGS`.  
  [Fabio Pelosin](https://github.com/fabiopelosin)

* `PBXGroup`: Now file references to Xcode projects are properly handled and
  setup. Also the `ObjectDictionary` class has been improved and now can be
  used to edit the attributes using it.
  [Fabio Pelosin](https://github.com/fabiopelosin)
  [Xcodeproj#172](https://github.com/CocoaPods/Xcodeproj/pull/172)

* `Constants`: Support XCTest as product type and don't fail for
  `PBXNativeTarget#symbol_type` on unknown product types.  
  [Marius Rackwitz](https://github.com/mrackwitz)
  [Xcodeproj#176](https://github.com/CocoaPods/Xcodeproj/pull/176)

* `Workspace`: Now a template is used to produce the same formatting of Xcode.  
  [Fabio Pelosin](https://github.com/fabiopelosin)

* `Project`: Improved validation of object attributes.  
  [Fabio Pelosin](https://github.com/fabiopelosin)

* `Project`: Completed support for dictionaries.  
  [Fabio Pelosin](https://github.com/fabiopelosin)

* `Project`: Added possibility to disable `xcproj` via an environment variable.  
  [Fabio Pelosin](https://github.com/fabiopelosin)

###### Bug Fixes

* `Project`: Fixed reference counting issue when deleting sub-projects.


## 0.18.0

###### Enhancements

* [PlistHelper] The native extension has been removed in favour of the usage of
  the `plutil` tool to read ASCII property list files.  
  [Fabio Pelosin](https://github.com/fabiopelosin)
  [Xcodeproj#168](https://github.com/CocoaPods/Xcodeproj/pull/168)
  [Xcodeproj#167](https://github.com/CocoaPods/Xcodeproj/issues/167)

* [PBXFileReference] If a file reference represents an external Xcode project
  and is removed from the project then all items related to the external
  project will also be removed.  
  [JP Simard](https://github.com/jpsim)
  [Eloy Durán](https://github.com/alloy)
  [Xcodeproj#158](https://github.com/CocoaPods/Xcodeproj/issues/158)
  [Xcodeproj#161](https://github.com/CocoaPods/Xcodeproj/pull/161)

###### Bug fixes

* [Workspace] Fixed adding a project to a workspace.
  [Alessandro Orrù](https://github.com/alessandroorru)
  [Xcodeproj#155](https://github.com/CocoaPods/Xcodeproj/pull/155)


## 0.17.0

###### Enhancements

* [Workspace] Added support for file references.  
  [Kyle Fuller](https://github.com/kylef)
  [Fabio Pelosin](https://github.com/fabiopelosin)
  [Xcodeproj#105](https://github.com/CocoaPods/Xcodeproj/pull/150)


## 0.16.1

###### Minor Enhancements

* [Constants] Added support for .ipp files as headers.  
  [Samuel E. Giddins](https://github.com/segiddins)

###### Bug Fixes

* [Xcodeproj::Project#reference_for_path] Support for string parameter.  
  [jlj](https://github.com/jlj)


## 0.16.0

###### Breaking

* [Constants] Disable errors on warnings for default build settings  
  [Fabio Pelosin](https://github.com/fabiopelosin)


## 0.15.3

###### Bug Fixes

* [Extension] Fixed build on OS X 10.9's system Ruby (2.0.0).
  [Eloy Durán](https://github.com/alloy)


## 0.15.1

###### Bug Fixes

* [Constants] Temporarily reverting the changes to `OTHER_LDFLAGS` as the were
  creating issues in CocoaPods.  
  [Fabio Pelosin](https://github.com/fabiopelosin)


## 0.15.0

###### Breaking

* [Project] Now the provided path is always expanded on initialization.  
  [Gordon Fontenot](https://github.com/gfontenot)
  [#121](https://github.com/CocoaPods/Xcodeproj/pull/121)

###### Enhancements

* [Constants] Bumped last know SDK versions.  
  [Fabio Pelosin](https://github.com/fabiopelosin)
  [#141](https://github.com/CocoaPods/Xcodeproj/pull/141)

* [Constants] Removed empty `OTHER_LDFLAGS` setting to match Xcode's behaviour.  
  [Gordon Fontenot](https://github.com/gfontenot)

* [Constants] Bumped last known Xcode version to `5.1`.  
  [Romans Karpelcevs](https://github.com/coverback)
  [#138](https://github.com/CocoaPods/Xcodeproj/pull/138)

###### Bug Fixes

* [Extension] Fixed intermittent `Xcodeproj::PlistHelper.write_plist` error.  
  [Eloy Durán](https://github.com/alloy)


## 0.14.1

###### Enhancements

* Add support for absolute, group and container project references in workspaces  
  [Kyle Fuller](https://github.com/kylef)
  [#118](https://github.com/CocoaPods/Xcodeproj/issues/118)

###### Bug Fixes

* [Gem] On MRI 1.8.7 /dev/tty is considered writable when not configured,
  leading to an exception when ran in an environment without a TTY.  
  [Eloy Durán](https://github.com/alloy)
  [#111](https://github.com/CocoaPods/Xcodeproj/issues/111)
  [#112](https://github.com/CocoaPods/Xcodeproj/issues/112)

* [Gem] Ensure rake is installed.  
  [Johannes Würbach](https://github.com/johanneswuerbach)
  [#110](https://github.com/CocoaPods/Xcodeproj/pull/110)

* [bin] Ensure the version file is loaded before trying to print it.  
  [Eloy Durán](https://github.com/alloy)
  [#107](https://github.com/CocoaPods/Xcodeproj/issues/107)


## 0.14.0

###### Bug Fixes

* [Scheme] Generate correct ReferencedContainer attribute when the Xcode project
  has a non-empty `projectDirPath`.  
  [Per Eckerdal](https://github.com/pereckerdal)
  [#102](https://github.com/CocoaPods/Xcodeproj/pull/102)

###### Enhancements

* [Gem] Provide prebuilt binary versions of the C extension for the stock Ruby
  versions on both OS X 10.8 (MRI 1.8.7) and 10.9 (MRI 2.0.0). Due to the ABI
  of MRI’s C ext API not always being consistent, these will **not** install on
  Ruby versions you have installed yourself. To override the default behaviour
  you can use the `XCODEPROJ_BUILD` environment variable. Set it to `1` to
  _always_ build the C extension or to `0` to _never_ build the C extension.  
  [Eloy Durán](https://github.com/alloy)
  [#88](https://github.com/CocoaPods/Xcodeproj/issues/88)

* [Scheme] Add support for aggregate targets to `#add_build_target`.  
  [Per Eckerdal](https://github.com/pereckerdal)
  [#102](https://github.com/CocoaPods/Xcodeproj/pull/102)

* [PBXNativeTarget] Add support for subproject targets in `#add_dependency`.  
  [Per Eckerdal](https://github.com/pereckerdal)
  [#101](https://github.com/CocoaPods/Xcodeproj/pull/101)

* [Project] Add `#reference_for_path` for retrieving a file reference for a
  given absolute path.  
  [Per Eckerdal](https://github.com/pereckerdal)
  [#101](https://github.com/CocoaPods/Xcodeproj/pull/101)


## 0.13.1

###### Bug Fixes

* Fix `Unable to read data from Model.xcdatamodeld/.xccurrentversion` when
  there are more Data model versions.  
  [Pim Snel](https://github.com/mipmip)

###### Enhancements

* [AbstractTarget] Added default value for `default_configuration_name`
  attribute.  
  [Fabio Pelosin](https://github.com/fabiopelosin)

* [XCConfigurationList] `common_resolved_build_setting` will now ignore nil
  values. This is an heuristic which might not closely match Xcode behaviour.
  This is done because some information, like the SDK, is usually considered at
  the target level but it might actually differ in the build configurations.
  For example nothing prevents a target to build with the iOS sdk in one
  configuration and with the OS X in another.  
  [Fabio Pelosin](https://github.com/fabiopelosin)
  [CocoaPods/CocoaPods#1462](https://github.com/CocoaPods/CocoaPods/issues/1462)


## 0.13.0

###### Breaking

* [AbstractTarget] The `#sdk` method now raises if the value is not the same
  across all the build configurations. This has been done to prevent clients
  from accidentally using arbitrary values.  
  [Fabio Pelosin](https://github.com/fabiopelosin)

###### Enhancements

* [AbstractTarget] Added `#resolved_build_setting` and
  `#common_resolved_build_setting`.  
  [Fabio Pelosin](https://github.com/fabiopelosin)

* [XCConfigurationList] Added `#get_setting` and `#set_setting`.  
  [Fabio Pelosin](https://github.com/fabiopelosin)

* [Project] Added `#build_configuration_list`.  
  [Fabio Pelosin](https://github.com/fabiopelosin)


## 0.12.0

###### Breaking

* [PBXGroup] `#new_static_library` has been replaced by the more versatile
  `#new_product_ref_for_target`.  
  [Fabio Pelosin](https://github.com/fabiopelosin)

* [XCScheme] Overhauled interface to support multiple targets.  
  [Jason Prado](https://github.com/jasonprado)
  [#95](https://github.com/CocoaPods/Xcodeproj/pull/95)

* [PBXGroup] renamed `#recursively_sort_by_type` to
  `#sort_recursively_by_type`.
  [Fabio Pelosin](https://github.com/fabiopelosin)

###### Enhancements

* [PBXNativeTarget] `#add_system_framework` now adds the system frameworks
  relative to the developer directory. Xcode behaviour is following: if the
  target has the same SDK of the project it adds the reference relative to the
  SDK root otherwise the reference is added relative to the Developer
  directory. This can create confusion or duplication of the references of
  frameworks linked by iOS and OS X targets. For this reason the new Xcodeproj
  behaviour is to add the frameworks in a subgroup according to the platform.
  The method will also honor the SDK version of the target if available
  (otherwise the last known version is used).
  [Fabio Pelosin](https://github.com/fabiopelosin)

* [Project] The project can now recreate it schemes from scratch and optionally
  hide them.  
  [Fabio Pelosin](https://github.com/fabiopelosin)

* Added support for booleans in the C extension which handles Property list
  files.  
  [Fabio Pelosin](https://github.com/fabiopelosin)

* Improvements to the generation of new targets.  
  [Fabio Pelosin](https://github.com/fabiopelosin)

* [Project] Added possibility to specify the position of groups while sorting.
  [Fabio Pelosin](https://github.com/fabiopelosin)

* [PBXGroup] Now defaults to sorting by name.  
  [Fabio Pelosin](https://github.com/fabiopelosin)

* [XCScheme] The string representation of schemes now closely matches Xcode
  behaviour.  
  [Fabio Pelosin](https://github.com/fabiopelosin)

* [PBXGroup, PBXFileReference] Added `#parents`.  
  [Fabio Pelosin](https://github.com/fabiopelosin)

* [PBXGroup] Added `#recursive_children_groups`.  
  [Fabio Pelosin](https://github.com/fabiopelosin)

* [AbstractTarget] Add #sdk_version.  
  [Fabio Pelosin](https://github.com/fabiopelosin)

* Added default build settings to new projects according to Xcode defaults.  
  [Fabio Pelosin](https://github.com/fabiopelosin)


## 0.11.1

###### Bug Fixes

* No longer allow `PBXTargetDependency` to sort recursively. When two targets
  depend on each other, this would lead to the two targets endlessly sorting
  each other and finally crashing with a stack overflow.  
  [Eloy Durán](https://github.com/alloy)
  [CocoaPods#1384](https://github.com/CocoaPods/CocoaPods/issues/1384)


## 0.11.0

###### Breaking

* Added support for Xcode 5.

* The `ARCHS` option is not set anymore and will use Xcode’s defaults. This
  fixes the build and archive issue with the new `arm64` architecture.
  [CocoaPods#1352](https://github.com/CocoaPods/CocoaPods/issues/1352)

* The default of the `ONLY_ACTIVE_ARCH` setting has changed to `YES`
  in the `Debug` configuration. This means that if this is a static library,
  the application that links the library in will have to make the same
  adjustment, or the build will fail.

* [Project] `#add_system_framework` has been removed in favor of
  `PBXNativeTarget#add_system_framework`.

###### Enhancements

* [Command] Added new subcommand `sort`, to sort projects from the command
  line. This command is useful for sorting projects as well to easy comparison
  of existing projects.

* [Project::Object] Added `#sort`.

* [Project] Added `#sort`, `#add_system_library`.

* [Project::ObjectList] Added `#move` and `#move_from`.

* [PBXNativeTarget] Improve `#add_dependency` to avoid duplicates.

* [PBXNativeTarget] Added `#add_system_framework`, `#add_system_frameworks`,
  `#add_system_library`, `#add_system_libraries`.

* [PBXFileReference, PBXGroup] Added `set_source_tree` and `#set_path`.

* [PBXGroup] Added `find_file_by_path`.

* [AbstractBuildPhase] Added `#file_display_names`, `#build_file`, and `#include`.

###### Bug Fixes

* [Command] Fixed opening existing projects.

* [GroupableHelper] Improved handling of ambiguous parents.

* Decode XML entities in project paths when reading workspace files. This
  prevents double-encoding the entities (for example, `&amp;apos;`) when writing
  the file.
  [amolloy](https://github.com/amolloy)

* Fix C-ext memory leak by closing and releasing the CFWriteStream used to write
  projects when done.
  [#93](https://github.com/CocoaPods/Xcodeproj/pull/93)
  [jasonprado](https://github.com/jasonprado)


## 0.10.1

###### Enhancements

* Build configurations are now deeply copied.
  [CocoaPods/CocoaPods#1288](https://github.com/CocoaPods/CocoaPods/issues/1322),


## 0.10.0

###### Breaking

* To initialize a project a path is required even is the project is being
  initialized from scratch.

* To open an existing project `Xcodeproj::Project.open` should be used in place
  of `Xcodeproj::Project.new`, which now is deprecated for that purpose.

* `Project#save_as` has been renamed to `Project#save` which uses the path
  provided during initialization by default.

* The parameter to specify a subgroup of the helper methods to create file
  references and new groups (e.g. `#new_file`, `#group`)  has been deprecated.

* Removed `PBXGroup#new_xcdatamodel_group`.

* [PBXFileReference] `#update_last_known_file_type` has been renamed to
  `#set_last_known_file_type`. Added `#set_explicit_file_type`.

* [PBXGroup] Renamed `#sort_by_type!` to `#sort_by_type`.

* [Project] `#add_system_framework` now adds the reference to the frameworks
  build phase of the target as well.

###### Enhancements

* CoreData versioned models are now properly handled respecting the contents of
  the `.xccurrentversion` file.  
  [CocoaPods/CocoaPods#1288](https://github.com/CocoaPods/CocoaPods/issues/1288),
  [#83](https://github.com/CocoaPods/Xcodeproj/pull/83)  
  [Ashton-W](https://github.com/Ashton-W)

* [PBXGroup, PBXFileReference] Improved source tree handling in creation
  helpers. Now it is possible to specify the source tree which will be used to
  adjust the provided path as needed.

* Added `PBXGroup#parent`, `PBXGroup#real_path`, `PBXFileReference#parent`
  (replaces `#group`), and `PBXFileReference#real_path`.

* Xcodeproj will automatically utilize the
  [xcproj](https://github.com/0xced/xcproj) command line tool if available in
  the path of the user to touch saved projects. This will result in projects
  serialized in the exact format used by Xcode.

* [PBXGroup] Improved deletion.

* [PBXGroup] Added `#recursively_sort_by_type`.

* [PBXGroup, PBXFileReference] Added `#move`.

* [AbstractTarget] Added `#add_build_configuration`.


## 0.9.0

###### Enhancements

* Frameworks are added using the last sdks version reported by the xcodebuild if
  the target links against the last SDK.

* Improvements in the handling of file references to frameworks.

* Improvements to the schemes logic.

* Added support for resources bundle targets.

* Project::Group#new_file will now create XCVersionGroup for xcdatamodeld file.

###### Bug Fixes

* The file type of the frameworks file references has be corrected.<|MERGE_RESOLUTION|>--- conflicted
+++ resolved
@@ -1,6 +1,5 @@
 # Xcodeproj Changelog
 
-<<<<<<< HEAD
 ## 0.25.1
 
 ##### Bug Fixes
@@ -9,18 +8,11 @@
   [Samuel Giddins](https://github.com/segiddins)
   [#267](https://github.com/CocoaPods/Xcodeproj/issues/267)
 
-=======
-## 0.24.3
-
-##### Bug Fixes
-
->>>>>>> e52f37ac
 * Actually fix crashing when using Xcode 7 betas 1 & 2.  
   [Samuel Giddins](https://github.com/segiddins)
   [#278](https://github.com/CocoaPods/Xcodeproj/issues/278)
 
 
-<<<<<<< HEAD
 ## 0.25.0
 
 ##### Enhancements
@@ -50,8 +42,15 @@
   [CocoaPods#3723](https://github.com/CocoaPods/CocoaPods/issues/3723)
 
 
-=======
->>>>>>> e52f37ac
+## 0.24.3
+
+##### Bug Fixes
+
+* Actually fix crashing when using Xcode 7 betas 1 & 2.  
+  [Samuel Giddins](https://github.com/segiddins)
+  [#278](https://github.com/CocoaPods/Xcodeproj/issues/278)
+
+
 ## 0.24.2
 
 ##### Enhancements
