# Xcodeproj Changelog

## Master

##### Enhancements

* Add method to create new variant groups (groups for localized versions of the same file)  
  [Tim Bodeit](https://github.com/timbodeit)
  [Xcodeproj#315](https://github.com/CocoaPods/Xcodeproj/pull/315)

* Added target type for TV application extensions.  
  [Boris Bügling](https://github.com/neonichu)
  [Xcodeproj#318](https://github.com/CocoaPods/Xcodeproj/pull/318)

* Added .hxx to the list of recognized header file extensions.  
  [Jason Vasquez](https://github.com/jasonvasquez)
  [Xcodeproj#320](https://github.com/CocoaPods/Xcodeproj/pull/320)

<<<<<<< HEAD
* Added basic Xcodeproj::Workspace APIs to support groups
  [David Parton](https://github.com/dparton)
  [Xcodeproj#322](https://github.com/CocoaPods/Xcodeproj/pull/320)
=======
##### Bug Fixes

* Avoid duplicating settings with multiple values in common when merging.  
  [Samuel Giddins](https://github.com/segiddins)
  [CocoaPods#3652](https://github.com/CocoaPods/CocoaPods/issues/3652)

>>>>>>> ea13970c

## 0.28.2 (2015-10-09)

##### Bug Fixes

* Silence `dyld` warnings appearing on OS X 10.11.  
  [Boris Bügling](https://github.com/neonichu)
  [#312](https://github.com/CocoaPods/Xcodeproj/pull/312)


## 0.28.1 (2015-10-05)

##### Bug Fixes

* Handle non-string values when serializing an XCConfig.  
  [Samuel Giddins](https://github.com/)
  [CocoaPods#4291](https://github.com/CocoaPods/CocoaPods/issues/4291)


## 0.28.0 (2015-10-01)

##### Enhancements

* Add `tvos` as a new platform.  
  [Boris Bügling](https://github.com/neonichu)
  [Xcodeproj#301](https://github.com/CocoaPods/Xcodeproj/pull/301)

* Allow accessing the new Xcode 7's Clang code coverage setting on XCSchemes
  ("Gather Code Coverage" checkbox).  
  [Olivier Halligon](https://github.com/AliSoftware)
  [#307](https://github.com/CocoaPods/Xcodeproj/pull/307)

* Adds `Xcodeproj::XCScheme#save!` to save in place when
  the `XCScheme` object was initialized from an existing file.  
  [Olivier Halligon](https://github.com/AliSoftware)
  [#308](https://github.com/CocoaPods/Xcodeproj/pull/308)

##### Bug Fixes

* Allow opening and saving projects that have circular target dependencies.  
  [Samuel Giddins](https://github.com/segiddins)
  [CocoaPods#4229](https://github.com/CocoaPods/CocoaPods/issues/4229)

* Fix the generation of deterministic UUIDs for `.xcdatamodeld` bundles.  
  [Samuel Giddins](https://github.com/segiddins)
  [CocoaPods#4187](https://github.com/CocoaPods/CocoaPods/issues/4187)


## 0.27.2 (2015-09-02)

##### Enhancements

* Cache some calculations in deterministic UUID generation.  
  [Samuel Giddins](https://github.com/segiddins)


## 0.27.1 (2015-08-28)

##### Bug Fixes

* This release fixes a file permissions error when using the RubyGem.  
  [Samuel Giddins](https://github.com/segiddins)


## 0.27.0 (2015-08-26)

##### Enhancements

* Added the ability to load an existing `.xcscheme` file and manipulate
  it using `Xcodeproj::XCScheme`.  
  [Olivier Halligon](https://github.com/AliSoftware)
  [#288](https://github.com/CocoaPods/Xcodeproj/pull/288)

 * Sorting is now done in a case-insensitive manner.  
  [Emma Koszinowski](http://github.com/emkosz)
  [CocoaPods#3684](https://github.com/CocoaPods/CocoaPods/issues/3684)

* Trailing whitespace is stripped when serializing XCConfig files.  
  [Samuel Giddins](https://github.com/segiddins)

* XCConfig values that are only `$(inherited)` will be omitted during
  serialization.  
  [Samuel Giddins](https://github.com/segiddins)


## 0.26.3 (2015-07-26)

##### Bug Fixes

* Fix a crash when calling `xcodeproj config-dump`.  
  [Samuel Giddins](https://github.com/segiddins)

* Reduces the number of cases un which deterministic UUIDs would yield
  duplicates. Downgraded duplicate generated UUIDs to a warning from an
  exception.  
  [Samuel Giddins](https://github.com/segiddins)
  [CocoaPods#3823](https://github.com/CocoaPods/CocoaPods/issues/3823)
  [CocoaPods#3850](https://github.com/CocoaPods/CocoaPods/issues/3850)


## 0.26.2 (2015-07-18)

##### Bug Fixes

* Fix a crash when using the `xcodeproj` CLI.  
  [Samuel Giddins](https://github.com/segiddins)


## 0.26.1 (2015-07-05)

##### Enhancements

* Vastly speed up deterministic UUID generation for large projects.  
  [Samuel Giddins](https://github.com/segiddins)


## 0.26.0 (2015-07-02)

##### Enhancements

* Allow transforming a project's UUIDs into predictable replacements.  
  [Samuel Giddins](https://github.com/segiddins)
  [#175](https://github.com/CocoaPods/Xcodeproj/issues/175)


## 0.25.1 (2015-06-27)

##### Bug Fixes

* Allow `xcodeproj show` to accept `--no-color` as an option without crashing.  
  [Samuel Giddins](https://github.com/segiddins)
  [#267](https://github.com/CocoaPods/Xcodeproj/issues/267)

* Actually fix crashing when using Xcode 7 betas 1 & 2.  
  [Samuel Giddins](https://github.com/segiddins)
  [#278](https://github.com/CocoaPods/Xcodeproj/issues/278)


## 0.25.0 (2015-06-27)

##### Enhancements

* Ensure that duplicate resources or source files aren't added to a target.  
  [Samuel Giddins](https://github.com/segiddins)

* Support for native watch app targets.  
  [Boris Bügling](https://github.com/neonichu)
  [Xcodeproj#272](https://github.com/CocoaPods/Xcodeproj/pull/272)

* Update default build and scheme settings for Xcode 7.0 beta 1/2.  
  [Marius Rackwitz](https://github.com/mrackwitz)
  [Boris Bügling](https://github.com/neonichu)
  [Xcodeproj#271](https://github.com/CocoaPods/Xcodeproj/pull/271)

##### Bug Fixes

* Fix the help output for `xcodeproj config-dump`.  
  [Samuel Giddins](https://github.com/segiddins)
  [#274](https://github.com/CocoaPods/Xcodeproj/issues/274)

* Add support for project serialization with Xcode 7 Beta 2.  
  [Samuel Giddins](https://github.com/segiddins)
  [Boris Bügling](https://github.com/neonichu)
  [#278](https://github.com/CocoaPods/Xcodeproj/issues/278)
  [CocoaPods#3723](https://github.com/CocoaPods/CocoaPods/issues/3723)


## 0.24.3 (2015-06-27)

##### Bug Fixes

* Actually fix crashing when using Xcode 7 betas 1 & 2.  
  [Samuel Giddins](https://github.com/segiddins)
  [#278](https://github.com/CocoaPods/Xcodeproj/issues/278)


## 0.24.2 (2015-05-27)

##### Enhancements

* `Constants`: Adds support for Command Line Tool as a product type.  
  [Nick Jordan](https://github.com/nickkjordan)
  [Xcodeproj#268](https://github.com/CocoaPods/Xcodeproj/pull/264)


## 0.24.1 (2015-04-28)

##### Enhancements

* Support for Xcode 6.3 compatible projects.  
  [Boris Bügling](https://github.com/neonichu)
  [Xcodeproj#253](https://github.com/CocoaPods/Xcodeproj/pull/253)


## 0.24.0 (2015-04-18)

##### Enhancements

* Return a list of project targets including only native targets by
  `native_targets`.  
  [Marc Boquet](https://github.com/apalancat)
  [Marius Rackwitz](https://github.com/mrackwitz)
  [Xcodeproj#256](https://github.com/CocoaPods/Xcodeproj/pull/256)

* `ProjectHelper`: Allow to create aggregate targets.  
  [Marius Rackwitz](https://github.com/mrackwitz)
  [Xcodeproj#260](https://github.com/CocoaPods/Xcodeproj/pull/260)

* `ProjectHelper`: Give optional parameter of `configuration_list`
  and `common_build_settings` the default value `nil`.  
  [Marius Rackwitz](https://github.com/mrackwitz)
  [Xcodeproj#260](https://github.com/CocoaPods/Xcodeproj/pull/260)

#### Bug Fixes

* Save xcconfig files also if only the includes where modified by fixing the
  equality method implementation.  
  [Brian Partridge](https://github.com/brianpartridge)
  [Xcodeproj#255](https://github.com/CocoaPods/Xcodeproj/pull/255)

* Use `xcode-select --print-path` to be compatible with OS X 10.8.  
  [Boris Bügling](https://github.com/neonichu)
  [CocoaPods#3387](https://github.com/CocoaPods/CocoaPods/issues/3387)


## 0.23.1 (2015-03-26)

#### Bug Fixes

* Do not apply `fix_encoding` workaround when writing ASCII plists.  
  [Boris Bügling](https://github.com/neonichu)
  [CocoaPods#3298](https://github.com/CocoaPods/CocoaPods/issues/3298)


## 0.23.0 (2015-03-10)

##### Enhancements

* `ProjectHelper`: Allow to specify the primary language of the target.  
  [Marius Rackwitz](https://github.com/mrackwitz)
  [Xcodeproj#244](https://github.com/CocoaPods/Xcodeproj/pull/244)

#### Bug Fixes

* Depend on pathname so components such as PlistHelper can be used directly.  
  [Vincent Isambart](https://github.com/vincentisambart)
  [Kyle Fuller](https://github.com/kylef)
  [#243](https://github.com/CocoaPods/Xcodeproj/issues/243)


## 0.22.0 (2015-02-25)

##### Enhancements

* Use the `DVTFoundation.framework` of Xcode to serialize projects as ASCII
  plists. This makes the optional installation of `xcproj` unnecessary to
  retain the project file format.  
  [Boris Bügling](https://github.com/neonichu)
  [Xcodeproj#199](https://github.com/CocoaPods/Xcodeproj/issues/199)
  [Xcodeproj#203](https://github.com/CocoaPods/Xcodeproj/issues/203)

* `PlistHelper`: Add support for plist files with numbers (`real`, `integer`).  
  [Vincent Isambart](https://github.com/vincentisambart)

#### Bug Fixes

* Use the correct value for `COPY_PHASE_STRIP` when creating build
  configurations.  
  [Marius Rackwitz](https://github.com/mrackwitz)
  [#3062](https://github.com/CocoaPods/CocoaPods/issues/3062)

* handle .H header files as headers and remove from the compile
  sources build phase.  
  [banjun](https://github.com/banjun)
  [Xcodeproj#239](https://github.com/CocoaPods/Xcodeproj/pull/239)

## 0.21.2 (2015-01-27)

##### Bug Fixes

* Include common build settings on custom build configurations.  
  [Kyle Fuller](https://github.com/kylef)

## 0.21.1 (2015-01-27)

##### Bug Fixes

* `Project` The `new_target` method now creates build configurations
  corresponding to all configurations of the project, not just Debug
  and Release.  
  [Boris Bügling](https://github.com/neonichu)
  [Xcodeproj#228](https://github.com/CocoaPods/Xcodeproj/issues/228)
  [CocoaPods#3055](https://github.com/CocoaPods/CocoaPods/issues/3055)

* Use `#sub` instead of `#gsub` to remove spaces near first `=` when
  generating scheme files.  
  [Almas Sapargali](http://github.com/almassapargali)
  [Xcodeproj#225](https://github.com/CocoaPods/Xcodeproj/pull/225)


## 0.21.0 (2014-12-25)

##### Breaking

* `Constants` The build settings match now those from Xcode 6.1.  
  [Marius Rackwitz](https://github.com/mrackwitz)
  [Kyle Fuller](https://github.com/kylef)
  [Xcodeproj#166](https://github.com/CocoaPods/Xcodeproj/pull/166)


##### Enhancements

* `ProjectHelper` The `::common_build_settings` method supports now a new
  parameter `language` to select the language used in the target. Acceptable
  options are either `:objc` or `:swift`.  
  [Marius Rackwitz](https://github.com/mrackwitz)
  [Xcodeproj#166](https://github.com/CocoaPods/Xcodeproj/pull/166)

* `ProjectHelper` Supports to create framework targets for iOS & OSX with the
  correct build settings.  
  [Marius Rackwitz](https://github.com/mrackwitz)
  [Xcodeproj#166](https://github.com/CocoaPods/Xcodeproj/pull/164)

* `Commands` Xcodeproj CLI has a new command `config-dump`, which allows to
  read the build settings from all configurations of all targets of a given
  Xcode project and serialize them to .xcconfig files.  
  [Marius Rackwitz](https://github.com/mrackwitz)
  [Xcodeproj#166](https://github.com/CocoaPods/Xcodeproj/pull/166)


##### Development Enhancements

* `Rakefile` Brings a set of new tasks to interactively generate fixture targets
  for all target configurations supported by Xcode to update the xcconfig
  fixtures used for the new specs, which check the build settings constants.  
  [Marius Rackwitz](https://github.com/mrackwitz)
  [Xcodeproj#166](https://github.com/CocoaPods/Xcodeproj/pull/166)


## 0.20.2 (2014-11-15)

##### Bug Fixes

* `FileReference` Fixes an issue that caused project names containing
  `"`, `'`, `&`, `<` or `>` to produce a workspace that Xcode could not open.  
  [Hugo Tunius](https://github.com/K0nserv)
  [CocoaPods#2807](https://github.com/CocoaPods/CocoaPods/issues/2807)


## 0.20.1 (2014-10-28)

###### Minor Enhancements

* `Project` Make `#==` a fast shallow comparison method, which operates only on
  its root object UUID and its path on disk. For full data comparisons, use the
  `#eql?` method instead.  
  [Eloy Durán](https://github.com/alloy)
  [Xcodeproj#216](https://github.com/CocoaPods/Xcodeproj/pull/216)

* `NativeTarget` Make adding a target dependency O(1) constant speed.  
  [Eloy Durán](https://github.com/alloy)
  [Xcodeproj#216](https://github.com/CocoaPods/Xcodeproj/pull/216)

* `Object` Cache an object's plist name, which is used very often during project
  generation.  
  [Eloy Durán](https://github.com/alloy)
  [Xcodeproj#216](https://github.com/CocoaPods/Xcodeproj/pull/216)

###### Bug Fixes

* `CoreFoundation` Hopefully fix a Ruby constant lookup issue. We have been
  unable to reproduce this, but since more than one person has reported it,
  we're including this fix in the hope it fixes this esoteric issue.  
  [Eloy Durán](https://github.com/alloy)
  [CocoaPods#2632](https://github.com/CocoaPods/CocoaPods/issues/2632)
  [CocoaPods#2739](https://github.com/CocoaPods/CocoaPods/issues/2739)


## 0.20.0 (2014-10-26)

###### Breaking

* Support for Ruby < 2.0.0 has been dropped. Xcodeproj now depends on
  Ruby 2.0.0 or greater.  
  [Kyle Fuller](https://github.com/kylef)


###### Enhancements

* `Project`: Recognize merge conflicts and raise a helpful error.  
  [Marius Rackwitz](https://github.com/mrackwitz)
  [Xcodeproj#192](https://github.com/CocoaPods/Xcodeproj/pull/192)

* `PBXContainerItemProxy`: Allow access to the proxied object.  
  [Marius Rackwitz](https://github.com/mrackwitz)
  [Xcodeproj#178](https://github.com/CocoaPods/Xcodeproj/pull/178)


###### Minor Enhancements

* `PBXCopyFilesBuildPhase`: Add a convenience method `symbol_dst_subfolder_spec`
  to set the destination subfolder specification by a symbol.  
  [Marius Rackwitz](https://github.com/mrackwitz)
  [Xcodeproj#187](https://github.com/CocoaPods/Xcodeproj/pull/187)

* `PBXNativeTarget`: Return newly created build files by `add_file_references`
  and yield each one to allow direct modification of its settigs.  
  [Marius Rackwitz](https://github.com/mrackwitz)
  [Xcodeproj#187](https://github.com/CocoaPods/Xcodeproj/pull/187)


###### Bug Fixes

* `PBXNativeTarget`: Fixed the creation of target dependencies, which refer
  to subprojects.  
  [Marius Rackwitz](https://github.com/mrackwitz)
  [Xcodeproj#178](https://github.com/CocoaPods/Xcodeproj/pull/178)

* `PBXReferenceProxy`: Added the missing attribute name, which could appear when
  external frameworks are referenced.
  [Marius Rackwitz](https://github.com/mrackwitz)
  [Xcodeproj#189](https://github.com/CocoaPods/Xcodeproj/pull/189)


## 0.19.4 (2014-10-15)

###### Bug Fixes

* `PlistHelper`: Add support for Ruby 1.9.3's implementation of `Fiddle`.  
  [Eloy Durán](https://github.com/alloy)
  [Xcodeproj#206](https://github.com/CocoaPods/Xcodeproj/issues/206)

* Stop re-writing config files if they have not changed.  
  [Kyle Fuller](https://github.com/kylef)
  [Boris Bügling](https://github.com/neonichu)


## 0.19.3 (2014-10-07)

###### Bug Fixes

* `PlistHelper`: Drop usage of the `CFPropertyList` gem and `plutil` and replace
  it with a version that uses the native `CFPropertyList` APIs from the OS X
  `CoreFoundation` framework, like the previous C extension did. Except this
  time we use Ruby's Fiddle API (MRI >= 1.9.3) to interface with it instead of
  the need to compile a C extension.  
  This release still includes a prebuilt version of the C extension for Ruby
  1.8.7 support (OS X 10.8.x), but this will soon be dropped completely.  
  [Eloy Durán](https://github.com/alloy)
  [CocoaPods#2483](https://github.com/CocoaPods/CocoaPods/issues/2483)
  [Xcodeproj#198](https://github.com/CocoaPods/Xcodeproj/issues/198)
  [Xcodeproj#200](https://github.com/CocoaPods/Xcodeproj/pull/200)


## 0.19.2 (2014-09-25)

###### Bug Fixes

* `PlistHelper`: Only try to use `plutil` if it's in the exact location where
  we expect it to be on OS X, instead of relying on the user's `$PATH`.
  [Eloy Durán](https://github.com/alloy)
  [CocoaPods#2502](https://github.com/CocoaPods/CocoaPods/issues/2502)


## 0.19.1 (2014-09-12)

###### Bug Fixes

* `Config`: Remove space after -l flag in other linker flags.  
  [Fabio Pelosin](https://github.com/fabiopelosin)


## 0.19.0 (2014-09-11)

* `PlistHelper`: Now the `plutil` tool is used to save the files if available
  to produce output consistent with Xcode.  
  [Fabio Pelosin](https://github.com/fabiopelosin)

* `Project`: Added support for adding file references to sub-projects.  
  [Fabio Pelosin](https://github.com/fabiopelosin)

* `Config`: The config class now properly handles quotes in `OTHER_LDFLAGS`.  
  [Fabio Pelosin](https://github.com/fabiopelosin)

* `PBXGroup`: Now file references to Xcode projects are properly handled and
  setup. Also the `ObjectDictionary` class has been improved and now can be
  used to edit the attributes using it.
  [Fabio Pelosin](https://github.com/fabiopelosin)
  [Xcodeproj#172](https://github.com/CocoaPods/Xcodeproj/pull/172)

* `Constants`: Support XCTest as product type and don't fail for
  `PBXNativeTarget#symbol_type` on unknown product types.  
  [Marius Rackwitz](https://github.com/mrackwitz)
  [Xcodeproj#176](https://github.com/CocoaPods/Xcodeproj/pull/176)

* `Workspace`: Now a template is used to produce the same formatting of Xcode.  
  [Fabio Pelosin](https://github.com/fabiopelosin)

* `Project`: Improved validation of object attributes.  
  [Fabio Pelosin](https://github.com/fabiopelosin)

* `Project`: Completed support for dictionaries.  
  [Fabio Pelosin](https://github.com/fabiopelosin)

* `Project`: Added possibility to disable `xcproj` via an environment variable.  
  [Fabio Pelosin](https://github.com/fabiopelosin)

###### Bug Fixes

* `Project`: Fixed reference counting issue when deleting sub-projects.


## 0.18.0 (2014-07-24)

###### Enhancements

* [PlistHelper] The native extension has been removed in favour of the usage of
  the `plutil` tool to read ASCII property list files.  
  [Fabio Pelosin](https://github.com/fabiopelosin)
  [Xcodeproj#168](https://github.com/CocoaPods/Xcodeproj/pull/168)
  [Xcodeproj#167](https://github.com/CocoaPods/Xcodeproj/issues/167)

* [PBXFileReference] If a file reference represents an external Xcode project
  and is removed from the project then all items related to the external
  project will also be removed.  
  [JP Simard](https://github.com/jpsim)
  [Eloy Durán](https://github.com/alloy)
  [Xcodeproj#158](https://github.com/CocoaPods/Xcodeproj/issues/158)
  [Xcodeproj#161](https://github.com/CocoaPods/Xcodeproj/pull/161)

###### Bug fixes

* [Workspace] Fixed adding a project to a workspace.
  [Alessandro Orrù](https://github.com/alessandroorru)
  [Xcodeproj#155](https://github.com/CocoaPods/Xcodeproj/pull/155)


## 0.17.0 (2014-05-19)

###### Enhancements

* [Workspace] Added support for file references.  
  [Kyle Fuller](https://github.com/kylef)
  [Fabio Pelosin](https://github.com/fabiopelosin)
  [Xcodeproj#105](https://github.com/CocoaPods/Xcodeproj/pull/150)


## 0.16.1 (2014-04-15)

###### Minor Enhancements

* [Constants] Added support for .ipp files as headers.  
  [Samuel E. Giddins](https://github.com/segiddins)

###### Bug Fixes

* [Xcodeproj::Project#reference_for_path] Support for string parameter.  
  [jlj](https://github.com/jlj)


## 0.16.0 (2014-03-31)

###### Breaking

* [Constants] Disable errors on warnings for default build settings  
  [Fabio Pelosin](https://github.com/fabiopelosin)


## 0.15.3 (2014-03-29)

###### Bug Fixes

* [Extension] Fixed build on OS X 10.9's system Ruby (2.0.0).
  [Eloy Durán](https://github.com/alloy)


## 0.15.1 (2014-03-29)

###### Bug Fixes

* [Constants] Temporarily reverting the changes to `OTHER_LDFLAGS` as the were
  creating issues in CocoaPods.  
  [Fabio Pelosin](https://github.com/fabiopelosin)


## 0.15.0 (2014-03-27)

###### Breaking

* [Project] Now the provided path is always expanded on initialization.  
  [Gordon Fontenot](https://github.com/gfontenot)
  [#121](https://github.com/CocoaPods/Xcodeproj/pull/121)

###### Enhancements

* [Constants] Bumped last know SDK versions.  
  [Fabio Pelosin](https://github.com/fabiopelosin)
  [#141](https://github.com/CocoaPods/Xcodeproj/pull/141)

* [Constants] Removed empty `OTHER_LDFLAGS` setting to match Xcode's behaviour.  
  [Gordon Fontenot](https://github.com/gfontenot)

* [Constants] Bumped last known Xcode version to `5.1`.  
  [Romans Karpelcevs](https://github.com/coverback)
  [#138](https://github.com/CocoaPods/Xcodeproj/pull/138)

###### Bug Fixes

* [Extension] Fixed intermittent `Xcodeproj::PlistHelper.write_plist` error.  
  [Eloy Durán](https://github.com/alloy)


## 0.14.1 (2013-11-01)

###### Enhancements

* Add support for absolute, group and container project references in workspaces  
  [Kyle Fuller](https://github.com/kylef)
  [#118](https://github.com/CocoaPods/Xcodeproj/issues/118)

###### Bug Fixes

* [Gem] On MRI 1.8.7 /dev/tty is considered writable when not configured,
  leading to an exception when ran in an environment without a TTY.  
  [Eloy Durán](https://github.com/alloy)
  [#111](https://github.com/CocoaPods/Xcodeproj/issues/111)
  [#112](https://github.com/CocoaPods/Xcodeproj/issues/112)

* [Gem] Ensure rake is installed.  
  [Johannes Würbach](https://github.com/johanneswuerbach)
  [#110](https://github.com/CocoaPods/Xcodeproj/pull/110)

* [bin] Ensure the version file is loaded before trying to print it.  
  [Eloy Durán](https://github.com/alloy)
  [#107](https://github.com/CocoaPods/Xcodeproj/issues/107)


## 0.14.0 (2013-10-24)

###### Bug Fixes

* [Scheme] Generate correct ReferencedContainer attribute when the Xcode project
  has a non-empty `projectDirPath`.  
  [Per Eckerdal](https://github.com/pereckerdal)
  [#102](https://github.com/CocoaPods/Xcodeproj/pull/102)

###### Enhancements

* [Gem] Provide prebuilt binary versions of the C extension for the stock Ruby
  versions on both OS X 10.8 (MRI 1.8.7) and 10.9 (MRI 2.0.0). Due to the ABI
  of MRI’s C ext API not always being consistent, these will **not** install on
  Ruby versions you have installed yourself. To override the default behaviour
  you can use the `XCODEPROJ_BUILD` environment variable. Set it to `1` to
  _always_ build the C extension or to `0` to _never_ build the C extension.  
  [Eloy Durán](https://github.com/alloy)
  [#88](https://github.com/CocoaPods/Xcodeproj/issues/88)

* [Scheme] Add support for aggregate targets to `#add_build_target`.  
  [Per Eckerdal](https://github.com/pereckerdal)
  [#102](https://github.com/CocoaPods/Xcodeproj/pull/102)

* [PBXNativeTarget] Add support for subproject targets in `#add_dependency`.  
  [Per Eckerdal](https://github.com/pereckerdal)
  [#101](https://github.com/CocoaPods/Xcodeproj/pull/101)

* [Project] Add `#reference_for_path` for retrieving a file reference for a
  given absolute path.  
  [Per Eckerdal](https://github.com/pereckerdal)
  [#101](https://github.com/CocoaPods/Xcodeproj/pull/101)


## 0.13.1 (2013-10-10)

###### Bug Fixes

* Fix `Unable to read data from Model.xcdatamodeld/.xccurrentversion` when
  there are more Data model versions.  
  [Pim Snel](https://github.com/mipmip)

###### Enhancements

* [AbstractTarget] Added default value for `default_configuration_name`
  attribute.  
  [Fabio Pelosin](https://github.com/fabiopelosin)

* [XCConfigurationList] `common_resolved_build_setting` will now ignore nil
  values. This is an heuristic which might not closely match Xcode behaviour.
  This is done because some information, like the SDK, is usually considered at
  the target level but it might actually differ in the build configurations.
  For example nothing prevents a target to build with the iOS sdk in one
  configuration and with the OS X in another.  
  [Fabio Pelosin](https://github.com/fabiopelosin)
  [CocoaPods/CocoaPods#1462](https://github.com/CocoaPods/CocoaPods/issues/1462)


## 0.13.0 (2013-10-09)

###### Breaking

* [AbstractTarget] The `#sdk` method now raises if the value is not the same
  across all the build configurations. This has been done to prevent clients
  from accidentally using arbitrary values.  
  [Fabio Pelosin](https://github.com/fabiopelosin)

###### Enhancements

* [AbstractTarget] Added `#resolved_build_setting` and
  `#common_resolved_build_setting`.  
  [Fabio Pelosin](https://github.com/fabiopelosin)

* [XCConfigurationList] Added `#get_setting` and `#set_setting`.  
  [Fabio Pelosin](https://github.com/fabiopelosin)

* [Project] Added `#build_configuration_list`.  
  [Fabio Pelosin](https://github.com/fabiopelosin)


## 0.12.0 (2013-10-08)

###### Breaking

* [PBXGroup] `#new_static_library` has been replaced by the more versatile
  `#new_product_ref_for_target`.  
  [Fabio Pelosin](https://github.com/fabiopelosin)

* [XCScheme] Overhauled interface to support multiple targets.  
  [Jason Prado](https://github.com/jasonprado)
  [#95](https://github.com/CocoaPods/Xcodeproj/pull/95)

* [PBXGroup] renamed `#recursively_sort_by_type` to
  `#sort_recursively_by_type`.
  [Fabio Pelosin](https://github.com/fabiopelosin)

###### Enhancements

* [PBXNativeTarget] `#add_system_framework` now adds the system frameworks
  relative to the developer directory. Xcode behaviour is following: if the
  target has the same SDK of the project it adds the reference relative to the
  SDK root otherwise the reference is added relative to the Developer
  directory. This can create confusion or duplication of the references of
  frameworks linked by iOS and OS X targets. For this reason the new Xcodeproj
  behaviour is to add the frameworks in a subgroup according to the platform.
  The method will also honor the SDK version of the target if available
  (otherwise the last known version is used).
  [Fabio Pelosin](https://github.com/fabiopelosin)

* [Project] The project can now recreate it schemes from scratch and optionally
  hide them.  
  [Fabio Pelosin](https://github.com/fabiopelosin)

* Added support for booleans in the C extension which handles Property list
  files.  
  [Fabio Pelosin](https://github.com/fabiopelosin)

* Improvements to the generation of new targets.  
  [Fabio Pelosin](https://github.com/fabiopelosin)

* [Project] Added possibility to specify the position of groups while sorting.
  [Fabio Pelosin](https://github.com/fabiopelosin)

* [PBXGroup] Now defaults to sorting by name.  
  [Fabio Pelosin](https://github.com/fabiopelosin)

* [XCScheme] The string representation of schemes now closely matches Xcode
  behaviour.  
  [Fabio Pelosin](https://github.com/fabiopelosin)

* [PBXGroup, PBXFileReference] Added `#parents`.  
  [Fabio Pelosin](https://github.com/fabiopelosin)

* [PBXGroup] Added `#recursive_children_groups`.  
  [Fabio Pelosin](https://github.com/fabiopelosin)

* [AbstractTarget] Add #sdk_version.  
  [Fabio Pelosin](https://github.com/fabiopelosin)

* Added default build settings to new projects according to Xcode defaults.  
  [Fabio Pelosin](https://github.com/fabiopelosin)


## 0.11.1 (2013-09-21)

###### Bug Fixes

* No longer allow `PBXTargetDependency` to sort recursively. When two targets
  depend on each other, this would lead to the two targets endlessly sorting
  each other and finally crashing with a stack overflow.  
  [Eloy Durán](https://github.com/alloy)
  [CocoaPods#1384](https://github.com/CocoaPods/CocoaPods/issues/1384)


## 0.11.0 (2013-09-20)

###### Breaking

* Added support for Xcode 5.

* The `ARCHS` option is not set anymore and will use Xcode’s defaults. This
  fixes the build and archive issue with the new `arm64` architecture.
  [CocoaPods#1352](https://github.com/CocoaPods/CocoaPods/issues/1352)

* The default of the `ONLY_ACTIVE_ARCH` setting has changed to `YES`
  in the `Debug` configuration. This means that if this is a static library,
  the application that links the library in will have to make the same
  adjustment, or the build will fail.

* [Project] `#add_system_framework` has been removed in favor of
  `PBXNativeTarget#add_system_framework`.

###### Enhancements

* [Command] Added new subcommand `sort`, to sort projects from the command
  line. This command is useful for sorting projects as well to easy comparison
  of existing projects.

* [Project::Object] Added `#sort`.

* [Project] Added `#sort`, `#add_system_library`.

* [Project::ObjectList] Added `#move` and `#move_from`.

* [PBXNativeTarget] Improve `#add_dependency` to avoid duplicates.

* [PBXNativeTarget] Added `#add_system_framework`, `#add_system_frameworks`,
  `#add_system_library`, `#add_system_libraries`.

* [PBXFileReference, PBXGroup] Added `set_source_tree` and `#set_path`.

* [PBXGroup] Added `find_file_by_path`.

* [AbstractBuildPhase] Added `#file_display_names`, `#build_file`, and `#include`.

###### Bug Fixes

* [Command] Fixed opening existing projects.

* [GroupableHelper] Improved handling of ambiguous parents.

* Decode XML entities in project paths when reading workspace files. This
  prevents double-encoding the entities (for example, `&amp;apos;`) when writing
  the file.
  [amolloy](https://github.com/amolloy)

* Fix C-ext memory leak by closing and releasing the CFWriteStream used to write
  projects when done.
  [#93](https://github.com/CocoaPods/Xcodeproj/pull/93)
  [jasonprado](https://github.com/jasonprado)


## 0.10.1 (2013-09-04)

###### Enhancements

* Build configurations are now deeply copied.
  [CocoaPods/CocoaPods#1288](https://github.com/CocoaPods/CocoaPods/issues/1322),


## 0.10.0 (2013-09-04)

###### Breaking

* To initialize a project a path is required even is the project is being
  initialized from scratch.

* To open an existing project `Xcodeproj::Project.open` should be used in place
  of `Xcodeproj::Project.new`, which now is deprecated for that purpose.

* `Project#save_as` has been renamed to `Project#save` which uses the path
  provided during initialization by default.

* The parameter to specify a subgroup of the helper methods to create file
  references and new groups (e.g. `#new_file`, `#group`)  has been deprecated.

* Removed `PBXGroup#new_xcdatamodel_group`.

* [PBXFileReference] `#update_last_known_file_type` has been renamed to
  `#set_last_known_file_type`. Added `#set_explicit_file_type`.

* [PBXGroup] Renamed `#sort_by_type!` to `#sort_by_type`.

* [Project] `#add_system_framework` now adds the reference to the frameworks
  build phase of the target as well.

###### Enhancements

* CoreData versioned models are now properly handled respecting the contents of
  the `.xccurrentversion` file.  
  [CocoaPods/CocoaPods#1288](https://github.com/CocoaPods/CocoaPods/issues/1288),
  [#83](https://github.com/CocoaPods/Xcodeproj/pull/83)  
  [Ashton-W](https://github.com/Ashton-W)

* [PBXGroup, PBXFileReference] Improved source tree handling in creation
  helpers. Now it is possible to specify the source tree which will be used to
  adjust the provided path as needed.

* Added `PBXGroup#parent`, `PBXGroup#real_path`, `PBXFileReference#parent`
  (replaces `#group`), and `PBXFileReference#real_path`.

* Xcodeproj will automatically utilize the
  [xcproj](https://github.com/0xced/xcproj) command line tool if available in
  the path of the user to touch saved projects. This will result in projects
  serialized in the exact format used by Xcode.

* [PBXGroup] Improved deletion.

* [PBXGroup] Added `#recursively_sort_by_type`.

* [PBXGroup, PBXFileReference] Added `#move`.

* [AbstractTarget] Added `#add_build_configuration`.


## 0.9.0 (2013-08-02)

###### Enhancements

* Frameworks are added using the last sdks version reported by the xcodebuild if
  the target links against the last SDK.

* Improvements in the handling of file references to frameworks.

* Improvements to the schemes logic.

* Added support for resources bundle targets.

* Project::Group#new_file will now create XCVersionGroup for xcdatamodeld file.

###### Bug Fixes

* The file type of the frameworks file references has be corrected.<|MERGE_RESOLUTION|>--- conflicted
+++ resolved
@@ -16,18 +16,16 @@
   [Jason Vasquez](https://github.com/jasonvasquez)
   [Xcodeproj#320](https://github.com/CocoaPods/Xcodeproj/pull/320)
 
-<<<<<<< HEAD
 * Added basic Xcodeproj::Workspace APIs to support groups
   [David Parton](https://github.com/dparton)
   [Xcodeproj#322](https://github.com/CocoaPods/Xcodeproj/pull/320)
-=======
+
 ##### Bug Fixes
 
 * Avoid duplicating settings with multiple values in common when merging.  
   [Samuel Giddins](https://github.com/segiddins)
   [CocoaPods#3652](https://github.com/CocoaPods/CocoaPods/issues/3652)
 
->>>>>>> ea13970c
 
 ## 0.28.2 (2015-10-09)
 
