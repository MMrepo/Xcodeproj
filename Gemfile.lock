PATH
  remote: .
  specs:
    xcodeproj (0.5.2)
      activesupport (~> 3.2.13)
      colored (~> 1.2)

GEM
  remote: http://rubygems.org/
  specs:
<<<<<<< HEAD
    bacon (1.1.0)
    coffee-script (2.2.0)
      coffee-script-source
      execjs
    coffee-script-source (1.3.3)
    execjs (1.2.13)
      multi_json (~> 1.0)
    haml (3.1.6)
    json (1.6.6)
    kicker (2.5.0)
      rb-fsevent
    multi_json (1.3.6)
    rack (1.4.1)
    rack-protection (1.2.0)
      rack
    rack-test (0.6.1)
      rack (>= 1.0)
    rake (0.9.2.2)
    rb-fsevent (0.9.0)
    redcarpet (2.1.0)
    sass (3.1.15)
    sinatra (1.3.2)
      rack (~> 1.3, >= 1.3.6)
      rack-protection (~> 1.2)
      tilt (~> 1.3, >= 1.3.3)
    tilt (1.3.3)
    yard (0.7.5)
=======
    activesupport (3.2.13)
      i18n (= 0.6.1)
      multi_json (~> 1.0)
    bacon (1.2.0)
    colored (1.2)
    colorize (0.5.8)
    coveralls (0.6.4)
      colorize
      multi_json (~> 1.3)
      rest-client
      simplecov (>= 0.7)
      thor
    github-markup (0.7.5)
    i18n (0.6.1)
    kicker (2.6.1)
      listen
    listen (0.7.3)
    metaclass (0.0.1)
    mime-types (1.22)
    mocha (0.13.3)
      metaclass (~> 0.0.1)
    mocha-on-bacon (0.2.2)
      mocha (>= 0.13.0)
    multi_json (1.7.2)
    posix-spawn (0.3.6)
    pygments.rb (0.4.2)
      posix-spawn (~> 0.3.6)
      yajl-ruby (~> 1.1.0)
    rake (10.0.4)
    redcarpet (2.2.2)
    rest-client (1.6.7)
      mime-types (>= 1.16)
    simplecov (0.7.1)
      multi_json (~> 1.0)
      simplecov-html (~> 0.7.1)
    simplecov-html (0.7.1)
    thor (0.18.1)
    yajl-ruby (1.1.0)
    yard (0.8.5.2)
>>>>>>> 507469a1

PLATFORMS
  ruby

DEPENDENCIES
  bacon
<<<<<<< HEAD
  coffee-script
  haml
  json
  kicker
  rack-test
  rake
  redcarpet
  sass
  sinatra
=======
  coveralls
  github-markup
  kicker
  mocha
  mocha-on-bacon
  pygments.rb
  rake
  redcarpet
  xcodeproj!
>>>>>>> 507469a1
  yard<|MERGE_RESOLUTION|>--- conflicted
+++ resolved
@@ -8,35 +8,6 @@
 GEM
   remote: http://rubygems.org/
   specs:
-<<<<<<< HEAD
-    bacon (1.1.0)
-    coffee-script (2.2.0)
-      coffee-script-source
-      execjs
-    coffee-script-source (1.3.3)
-    execjs (1.2.13)
-      multi_json (~> 1.0)
-    haml (3.1.6)
-    json (1.6.6)
-    kicker (2.5.0)
-      rb-fsevent
-    multi_json (1.3.6)
-    rack (1.4.1)
-    rack-protection (1.2.0)
-      rack
-    rack-test (0.6.1)
-      rack (>= 1.0)
-    rake (0.9.2.2)
-    rb-fsevent (0.9.0)
-    redcarpet (2.1.0)
-    sass (3.1.15)
-    sinatra (1.3.2)
-      rack (~> 1.3, >= 1.3.6)
-      rack-protection (~> 1.2)
-      tilt (~> 1.3, >= 1.3.3)
-    tilt (1.3.3)
-    yard (0.7.5)
-=======
     activesupport (3.2.13)
       i18n (= 0.6.1)
       multi_json (~> 1.0)
@@ -76,24 +47,12 @@
     thor (0.18.1)
     yajl-ruby (1.1.0)
     yard (0.8.5.2)
->>>>>>> 507469a1
 
 PLATFORMS
   ruby
 
 DEPENDENCIES
   bacon
-<<<<<<< HEAD
-  coffee-script
-  haml
-  json
-  kicker
-  rack-test
-  rake
-  redcarpet
-  sass
-  sinatra
-=======
   coveralls
   github-markup
   kicker
@@ -103,5 +62,4 @@
   rake
   redcarpet
   xcodeproj!
->>>>>>> 507469a1
   yard